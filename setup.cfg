--- conflicted
+++ resolved
@@ -36,18 +36,10 @@
     msgpack
     numpy
     psutil
-<<<<<<< HEAD
-    typing_extensions
-=======
     pymmcore
     typing-extensions
     useq-schema
 python_requires = >=3.8
-
-[options.entry_points]
-console_scripts =
-    mmcp = pymmcore_plus._cli:main
->>>>>>> 0fc632ac
 
 [options.extras_require]
 pyqt5 =

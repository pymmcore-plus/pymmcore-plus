--- conflicted
+++ resolved
@@ -42,12 +42,6 @@
 python_requires = >=3.8
 
 [options.extras_require]
-<<<<<<< HEAD
-remote =
-    Pyro5>=5.10
-    msgpack
-    psutil
-=======
 docs =
     Sphinx>=1.5
     furo
@@ -55,7 +49,10 @@
     sphinx-copybutton
     sphinx-panels
     sphinx-togglebutton
->>>>>>> 0755f44f
+remote =
+    Pyro5>=5.10
+    msgpack
+    psutil
 testing =
     PySide2
     pytest

--- conflicted
+++ resolved
@@ -36,23 +36,12 @@
 dynamic = ["version"]
 dependencies = [
     "platformdirs >=3.0.0",
-<<<<<<< HEAD
     "numpy >1.25.2",
     "psygnal >=0.10",
     "pymmcore >=11.2.1.71.0",
     "typing-extensions >=4", # not actually required at runtime
     "useq-schema >=0.7.0",
-    "tensorstore >=0.1.67",
-    "tensorstore >=0.1.71; python_version >= '3.13'",
-=======
-    "numpy >=1.17.3",
-    "psygnal >=0.7",
-    "pymmcore >=10.7.0.71.0",
-    "typing-extensions",      # not actually required at runtime
-    "useq-schema >=0.7.0",
-    # until https://github.com/google/tensorstore/issues/217 is resolved
-    "tensorstore <= 0.1.71",
->>>>>>> e7a6153a
+    "tensorstore >=0.1.67,!=0.1.72",
     # cli requirements included by default for now
     "typer >=0.4.2",
     "rich >=10.2.0",

# https://peps.python.org/pep-0517/
[build-system]
requires = ["hatchling", "hatch-vcs"]
build-backend = "hatchling.build"

# https://peps.python.org/pep-0621/
[project]
name = "pymmcore-plus"
description = "pymmcore superset providing improved APIs, event connection, and a pure python acquisition engine"
keywords = ["microscope", "micro-manager", "multi-processing"]
readme = "README.md"
requires-python = ">=3.8"
license = { text = "BSD 3-Clause License" }
authors = [
    { name = "Talley Lambert", email = "talley.lambert@gmail.com" },
    { name = "Federico Gasparoli", email = "federico.gasparoli@gmail.com" },
    { name = "Ian Hunt-Isaak", email = "ianhuntisaak@gmail.com" },
]
classifiers = [
    "Development Status :: 4 - Beta",
    "Intended Audience :: Developers",
    "Intended Audience :: Science/Research",
    "License :: OSI Approved :: BSD License",
    "Operating System :: OS Independent",
    "Programming Language :: Python",
    "Programming Language :: Python :: 3",
    "Programming Language :: Python :: 3.8",
    "Programming Language :: Python :: 3.9",
    "Programming Language :: Python :: 3.10",
    "Programming Language :: Python :: 3.11",
    "Programming Language :: Python :: 3.12",
    "Topic :: System :: Hardware",
    "Topic :: System :: Hardware :: Hardware Drivers",
    "Topic :: Utilities",
]
dynamic = ["version"]
dependencies = [
    "appdirs",
    "numpy",
    "psygnal >=0.4.2",
    "pymmcore >=10.7.0.71.0",
    "rich >=10.2.0",
    "typer >=0.4.2",
    "typing-extensions",
    "useq-schema >=0.4.0",
    "wrapt",
]

# extras
# https://peps.python.org/pep-0621/#dependencies-optional-dependencies
[project.optional-dependencies]
cli = ["typer >=0.4.2", "rich >=10.2.0"]
docs = [
    "mkdocs >=1.4",
    "mkdocs-material",
    "mkdocstrings ==0.22.0",
    "mkdocstrings-python ==1.1.2",
    # "griffe @ git+https://github.com/tlambert03/griffe@recursion"
]
testing = [
    "PySide6",
    "pytest",
    "pytest-cov",
    "pytest-qt",
    "qtpy",
    "rich",
<<<<<<< HEAD
    "zarr",
=======
    "tiffile",
    "typer",
    "msgpack",
>>>>>>> 47da10d2
]
dev = [
    "black",
    "ipython",
    "mypy",
    "pdbpp",
    "pre-commit",
    "pytest-cov",
    "pytest",
    "rich",
    "ruff",
    "types-appdirs",
    "types-psutil",
]

[project.urls]
Source = "https://github.com/pymmcore-plus/pymmcore-plus"
Tracker = "https://github.com/pymmcore-plus/pymmcore-plus/issues"
Documentation = "https://pymmcore-plus.github.io/pymmcore-plus"

[project.scripts]
mmcore = "pymmcore_plus._cli:main"

# https://hatch.pypa.io/latest/config/metadata/
[tool.hatch.version]
source = "vcs"

[tool.hatch.metadata]
allow-direct-references = true

# https://hatch.pypa.io/latest/config/build/#file-selection
[tool.hatch.build.targets.sdist]
include = ["/src", "/tests"]

[tool.hatch.build.targets.wheel]
only-include = ["src"]
sources = ["src"]

# https://beta.ruff.rs/docs/rules/
[tool.ruff]
line-length = 88
target-version = "py38"
select = [
    "E",    # style errors
    "F",    # flakes
    "W",    # warnings
    "D",    # pydocstyle
    "I",    # isort
    "UP",   # pyupgrade
    "C4",   # flake8-comprehensions
    "B",    # flake8-bugbear
    "A001", # flake8-builtins
    "RUF",  # ruff-specific rules
    "TID",  # tidy
    "TCH",  # typecheck
    "SLF",  # private-access
]
ignore = [
    "D100", # Missing docstring in public module
    "D104", # Missing docstring in public package
    "D107", # Missing docstring in __init__
    "D203", # 1 blank line required before class docstring
    "D212", # Multi-line docstring summary should start at the first line
    "D213", # Multi-line docstring summary should start at the second line
    "D400", # First line should end with a period
    "D401", # First line should be in imperative mood
    "D413", # Missing blank line after last section
    "D416", # Section name should end with a colon
]

[tool.ruff.per-file-ignores]
"tests/*.py" = ["D", "SLF"]
"examples/*.py" = ["D"]
"_cli.py" = ["B008"]
"docs/*.py" = ["A", "D"]

# https://docs.pytest.org/en/6.2.x/customize.html
[tool.pytest.ini_options]
minversion = "6.0"
testpaths = ["tests"]
filterwarnings = ["error"]

# https://mypy.readthedocs.io/en/stable/config_file.html
[tool.mypy]
files = "src/**"
strict = true
disallow_any_generics = false
disallow_subclassing_any = false
show_error_codes = true
pretty = true
plugins = "pydantic.mypy"

# https://coverage.readthedocs.io/en/6.4/config.html
[tool.coverage.report]
exclude_lines = [
    "pragma: no cover",
    "if TYPE_CHECKING:",
    "@overload",
    "except ImportError",
    "raise AssertionError",
    "\\.\\.\\.",
    "if __name__ == .__main__.:",
    "raise NotImplementedError",
]
show_missing = true

[tool.coverage.run]
source = ['pymmcore_plus']
omit = ["src/pymmcore_plus/_build.py"]

# https://github.com/mgedmin/check-manifest#configuration
[tool.check-manifest]
ignore = [
    ".github_changelog_generator",
    ".pre-commit-config.yaml",
    ".ruff_cache/**/*",
    "tests/**/*",
    "tox.ini",
]<|MERGE_RESOLUTION|>--- conflicted
+++ resolved
@@ -64,13 +64,10 @@
     "pytest-qt",
     "qtpy",
     "rich",
-<<<<<<< HEAD
     "zarr",
-=======
     "tiffile",
     "typer",
     "msgpack",
->>>>>>> 47da10d2
 ]
 dev = [
     "black",

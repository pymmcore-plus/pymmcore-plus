# https://peps.python.org/pep-0517/
[build-system]
requires = ["hatchling", "hatch-vcs"]
build-backend = "hatchling.build"

# https://peps.python.org/pep-0621/
[project]
name = "pymmcore-plus"
description = "pymmcore superset providing improved APIs, event connection, and a pure python acquisition engine"
keywords = ["microscope", "micro-manager", "multi-processing"]
readme = "README.md"
requires-python = ">=3.8"
license = { text = "BSD 3-Clause License" }
authors = [
    { name = "Talley Lambert", email = "talley.lambert@gmail.com" },
    { name = "Federico Gasparoli", email = "federico.gasparoli@gmail.com" },
    { name = "Ian Hunt-Isaak", email = "ianhuntisaak@gmail.com" },
]
classifiers = [
    "Development Status :: 4 - Beta",
    "Intended Audience :: Developers",
    "Intended Audience :: Science/Research",
    "License :: OSI Approved :: BSD License",
    "Operating System :: OS Independent",
    "Programming Language :: Python",
    "Programming Language :: Python :: 3",
    "Programming Language :: Python :: 3.8",
    "Programming Language :: Python :: 3.9",
    "Programming Language :: Python :: 3.10",
    "Programming Language :: Python :: 3.11",
    "Programming Language :: Python :: 3.12",
    "Topic :: System :: Hardware",
    "Topic :: System :: Hardware :: Hardware Drivers",
    "Topic :: Utilities",
]
dynamic = ["version"]
dependencies = [
    "appdirs",
    "numpy",
    "psygnal >=0.4.2",
    "pymmcore >=10.7.0.71.0",
    "rich >=10.2.0",
    "typer >=0.4.2",
    "typing-extensions",
    "useq-schema >=0.4.0",
    "wrapt",
]

# extras
# https://peps.python.org/pep-0621/#dependencies-optional-dependencies
[project.optional-dependencies]
cli = ["typer >=0.4.2", "rich >=10.2.0"]
docs = [
    "mkdocs >=1.4",
    "mkdocs-material",
    "mkdocstrings ==0.22.0",
    "mkdocstrings-python ==1.1.2",
    # "griffe @ git+https://github.com/tlambert03/griffe@recursion"
]
testing = [
    "PyQt6",
    "pytest",
    "pytest-cov",
    "pytest-qt",
    "qtpy",
    "rich",
<<<<<<< HEAD
    "tifffile",
=======
    "tiffile",
>>>>>>> 60623a06
    "typer",
]
dev = [
    "black",
    "ipython",
    "mypy",
    "pdbpp",
    "pre-commit",
    "pytest-cov",
    "pytest",
    "rich",
    "ruff",
    "types-appdirs",
    "types-psutil",
]

[project.urls]
Source = "https://github.com/pymmcore-plus/pymmcore-plus"
Tracker = "https://github.com/pymmcore-plus/pymmcore-plus/issues"
Documentation = "https://pymmcore-plus.github.io/pymmcore-plus"

[project.scripts]
mmcore = "pymmcore_plus._cli:main"

# https://hatch.pypa.io/latest/config/metadata/
[tool.hatch.version]
source = "vcs"

[tool.hatch.metadata]
allow-direct-references = true

# https://hatch.pypa.io/latest/config/build/#file-selection
[tool.hatch.build.targets.sdist]
include = ["/src", "/tests"]

[tool.hatch.build.targets.wheel]
only-include = ["src"]
sources = ["src"]

# https://beta.ruff.rs/docs/rules/
[tool.ruff]
line-length = 88
target-version = "py38"
select = [
    "E",    # style errors
    "F",    # flakes
    "W",    # warnings
    "D",    # pydocstyle
    "I",    # isort
    "UP",   # pyupgrade
    "C4",   # flake8-comprehensions
    "B",    # flake8-bugbear
    "A001", # flake8-builtins
    "RUF",  # ruff-specific rules
    "TID",  # tidy
    "TCH",  # typecheck
    "SLF",  # private-access
]
ignore = [
    "D100", # Missing docstring in public module
    "D104", # Missing docstring in public package
    "D107", # Missing docstring in __init__
    "D203", # 1 blank line required before class docstring
    "D212", # Multi-line docstring summary should start at the first line
    "D213", # Multi-line docstring summary should start at the second line
    "D400", # First line should end with a period
    "D401", # First line should be in imperative mood
    "D413", # Missing blank line after last section
    "D416", # Section name should end with a colon
]

[tool.ruff.per-file-ignores]
"tests/*.py" = ["D", "SLF"]
"examples/*.py" = ["D"]
"_cli.py" = ["B008"]
"docs/*.py" = ["A", "D"]

# https://docs.pytest.org/en/6.2.x/customize.html
[tool.pytest.ini_options]
minversion = "6.0"
testpaths = ["tests"]
filterwarnings = ["error"]

# https://mypy.readthedocs.io/en/stable/config_file.html
[tool.mypy]
files = "src/**"
strict = true
disallow_any_generics = false
disallow_subclassing_any = false
show_error_codes = true
pretty = true
plugins = "pydantic.mypy"

# https://coverage.readthedocs.io/en/6.4/config.html
[tool.coverage.report]
exclude_lines = [
    "pragma: no cover",
    "if TYPE_CHECKING:",
    "@overload",
    "except ImportError",
    "raise AssertionError",
    "\\.\\.\\.",
    "if __name__ == .__main__.:",
    "raise NotImplementedError",
]
show_missing = true

[tool.coverage.run]
source = ['pymmcore_plus']
omit = ["src/pymmcore_plus/_build.py"]

# https://github.com/mgedmin/check-manifest#configuration
[tool.check-manifest]
ignore = [
    ".github_changelog_generator",
    ".pre-commit-config.yaml",
    ".ruff_cache/**/*",
    "tests/**/*",
    "tox.ini",
]<|MERGE_RESOLUTION|>--- conflicted
+++ resolved
@@ -64,11 +64,7 @@
     "pytest-qt",
     "qtpy",
     "rich",
-<<<<<<< HEAD
     "tifffile",
-=======
-    "tiffile",
->>>>>>> 60623a06
     "typer",
 ]
 dev = [

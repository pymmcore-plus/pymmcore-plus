--- conflicted
+++ resolved
@@ -57,20 +57,12 @@
 PyQt5 = ["PyQt5 >=5.15.4"]
 PyQt6 = ["PyQt6 >=6.4.2,<6.8"]
 test = [
-<<<<<<< HEAD
     "pymmcore-plus[io]",
     "msgspec >= 0.19",
     "msgpack >=1",
     "pytest-cov >=5",
     "pytest-qt >=4.4",
     "pytest >=8",
-=======
-    "msgspec",
-    "msgpack",
-    "pytest-cov >=4",
-    "pytest-qt >=4",
-    "pytest >=7.3.2",
->>>>>>> 2dcef553
     "qtpy >=2",
     "xarray >=2024.1",
     # we pin this for testing on CI so that we don't have to reinstall different
@@ -86,17 +78,6 @@
     "ruff>=0.9.4",
     "pydantic >2.7.4; python_version >= '3.13'",
 ]
-<<<<<<< HEAD
-=======
-dev = [
-    "ipython",
-    "mypy",
-    "pdbpp; sys_platform != 'win32'",
-    "pre-commit",
-    "ruff",
-    "tensorstore-stubs",
-]
->>>>>>> 2dcef553
 docs = [
     "mkdocs >=1.4",
     "mkdocs-material>=9.5",

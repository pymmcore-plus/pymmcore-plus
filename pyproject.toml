# https://peps.python.org/pep-0517/
[build-system]
requires = ["hatchling", "hatch-vcs"]
build-backend = "hatchling.build"

# https://peps.python.org/pep-0621/
[project]
name = "pymmcore-plus"
description = "pymmcore superset providing improved APIs, event handling, and a pure python acquisition engine"
keywords = ["microscope", "micro-manager", "smart-microscopy"]
readme = "README.md"
requires-python = ">=3.9"
license = { text = "BSD 3-Clause License" }
authors = [
    { name = "Talley Lambert", email = "talley.lambert@gmail.com" },
    { name = "Federico Gasparoli", email = "federico.gasparoli@gmail.com" },
    { name = "Ian Hunt-Isaak", email = "ianhuntisaak@gmail.com" },
]
classifiers = [
    "Development Status :: 4 - Beta",
    "Intended Audience :: Developers",
    "Intended Audience :: Science/Research",
    "License :: OSI Approved :: BSD License",
    "Operating System :: OS Independent",
    "Programming Language :: Python",
    "Programming Language :: Python :: 3",
    "Programming Language :: Python :: 3.9",
    "Programming Language :: Python :: 3.10",
    "Programming Language :: Python :: 3.11",
    "Programming Language :: Python :: 3.12",
    "Programming Language :: Python :: 3.13",
    "Topic :: System :: Hardware",
    "Topic :: System :: Hardware :: Hardware Drivers",
    "Topic :: Utilities",
]
dynamic = ["version"]
dependencies = [
    "platformdirs >=3.0.0",
    "numpy >=1.17.3",
    "psygnal >=0.7",
    "pymmcore >=10.7.0.71.0",
    "typing-extensions",                    # not actually required at runtime
<<<<<<< HEAD
    "useq-schema >=0.6.2",
    "wrapt >=1.14",
=======
    "useq-schema >=0.5.0",
>>>>>>> 9b129a87
    "tensorstore; python_version < '3.13'",
    # cli requirements included by default for now
    "typer >=0.4.2",
    "rich >=10.2.0",
]

# extras
# https://peps.python.org/pep-0621/#dependencies-optional-dependencies
[project.optional-dependencies]
cli = ["typer >=0.4.2", "rich >=10.2.0"]
io = ["tifffile >=2021.6.14", "zarr >=2.2,<3"]
PySide2 = ["PySide2 >=5.15"]
PySide6 = ["PySide6 >=6.4.0,<6.8"]
PyQt5 = ["PyQt5 >=5.15.4"]
PyQt6 = ["PyQt6 >=6.4.2,<6.8"]
test = [
    "msgspec; python_version < '3.13'",
    "msgpack",
    "pytest-cov >=4",
    "pytest-qt >=4",
    "pytest >=7.3.2",
    "qtpy >=2",
    "rich",
    "typer >=0.4.2",
    "tifffile >=2021.6.14",
    "zarr >=2.2,<3",
    "xarray",
]
dev = ["ipython", "mypy", "pdbpp", "pre-commit", "ruff", "tensorstore-stubs"]
docs = [
    "mkdocs >=1.4",
    "mkdocs-material",
    "mkdocstrings ==0.22.0",
    "mkdocstrings-python ==1.1.2",
    "mkdocs-typer ==0.0.3",
    # "griffe @ git+https://github.com/tlambert03/griffe@recursion"
]

[project.urls]
Source = "https://github.com/pymmcore-plus/pymmcore-plus"
Tracker = "https://github.com/pymmcore-plus/pymmcore-plus/issues"
Documentation = "https://pymmcore-plus.github.io/pymmcore-plus"

[project.scripts]
mmcore = "pymmcore_plus._cli:main"

# https://hatch.pypa.io/latest/config/metadata/
[tool.hatch.version]
source = "vcs"

[tool.hatch.metadata]
allow-direct-references = true

# https://hatch.pypa.io/latest/config/build/#file-selection
[tool.hatch.build.targets.sdist]
include = ["/src", "/tests"]

[tool.hatch.build.targets.wheel]
only-include = ["src"]
sources = ["src"]

# https://beta.ruff.rs/docs/rules/
[tool.ruff]
line-length = 88
target-version = "py39"

[tool.ruff.lint]
pydocstyle = { convention = "numpy" }
select = [
    "E",    # style errors
    "F",    # flakes
    "W",    # warnings
    "D",    # pydocstyle
    "I",    # isort
    "UP",   # pyupgrade
    "C4",   # flake8-comprehensions
    "B",    # flake8-bugbear
    "A001", # flake8-builtins
    "RUF",  # ruff-specific rules
    "TID",  # tidy
    "TCH",  # typecheck
    "SLF",  # private-access
]
ignore = [
    "D100", # Missing docstring in public module
    "D104", # Missing docstring in public package
    "D401", # First line should be in imperative mood (remove to opt in)
]

[tool.ruff.lint.per-file-ignores]
"tests/*.py" = ["D", "SLF"]
"examples/*.py" = ["D"]
"_cli.py" = ["B008"]
"docs/*.py" = ["A", "D"]

# https://docs.astral.sh/ruff/formatter/
[tool.ruff.format]
docstring-code-format = true

# https://docs.pytest.org/en/6.2.x/customize.html
[tool.pytest.ini_options]
minversion = "6.0"
testpaths = ["tests"]
filterwarnings = ["error", "ignore:Failed to disconnect::pytestqt"]
markers = ["run_last: mark a test to run last"]

# https://mypy.readthedocs.io/en/stable/config_file.html
[tool.mypy]
files = "src/**"
strict = true
disallow_any_generics = false
disallow_subclassing_any = false
show_error_codes = true
pretty = true
plugins = "pydantic.mypy"

[[tool.mypy.overrides]]
module = ["tests.*"]
disallow_untyped_defs = false

# https://coverage.readthedocs.io/en/6.4/config.html
[tool.coverage.report]
exclude_lines = [
    "pragma: no cover",
    "if TYPE_CHECKING:",
    "@overload",
    "except ImportError",
    "raise AssertionError",
    "\\.\\.\\.",
    "if __name__ == .__main__.:",
    "raise NotImplementedError",
]
show_missing = true

[tool.coverage.run]
source = ['pymmcore_plus']
omit = ["src/pymmcore_plus/_build.py"]

# https://github.com/mgedmin/check-manifest#configuration
[tool.check-manifest]
ignore = [
    ".github_changelog_generator",
    ".pre-commit-config.yaml",
    ".ruff_cache/**/*",
    "tests/**/*",
    "tox.ini",
]

[tool.typos.default]
extend-ignore-identifiers-re = ["(?i)nd2?.*", "(?i)ome", "anager"]<|MERGE_RESOLUTION|>--- conflicted
+++ resolved
@@ -40,12 +40,7 @@
     "psygnal >=0.7",
     "pymmcore >=10.7.0.71.0",
     "typing-extensions",                    # not actually required at runtime
-<<<<<<< HEAD
     "useq-schema >=0.6.2",
-    "wrapt >=1.14",
-=======
-    "useq-schema >=0.5.0",
->>>>>>> 9b129a87
     "tensorstore; python_version < '3.13'",
     # cli requirements included by default for now
     "typer >=0.4.2",

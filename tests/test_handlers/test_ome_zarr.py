--- conflicted
+++ resolved
@@ -15,35 +15,22 @@
 else:
     zarr = pytest.importorskip("zarr")
 
-<<<<<<< HEAD
-
-@pytest.mark.parametrize("store", ["out.zarr", None, "tmp"])
-def test_ome_zarr_writer(store: str | None, tmp_path: Path, core: CMMCorePlus) -> None:
-    mda = useq.MDASequence(
-        channels=["Cy5", "FITC"],
-        time_plan={"interval": 0.1, "loops": 2},
-        stage_positions=[
-            (222, 1, 1),
-            {
-                "x": 0,
-                "y": 0,
-                "sequence": useq.MDASequence(
-                    grid_plan=useq.GridRowsColumns(rows=2, columns=1),
-                    z_plan={"range": 3, "step": 1},
-                ),
-            },
-        ],
-        z_plan={"range": 0.3, "step": 0.1},
-        axis_order="tpcz",
-    )
-
-=======
 part_mda = useq.MDASequence(
     channels=["Cy5", "FITC"],
-    stage_positions=[(222, 1, 1), (111, 0, 0)],
-    time_plan={"interval": 0.1, "loops": 3},
+    stage_positions=[
+        (222, 1, 1),
+        {
+            "x": 0,
+            "y": 0,
+            "sequence": useq.MDASequence(
+                grid_plan=useq.GridRowsColumns(rows=2, columns=1),
+                z_plan={"range": 3, "step": 1},
+            ),
+        },
+    ],
+    z_plan={"range": 0.3, "step": 0.1},
+    time_plan={"interval": 0.1, "loops": 2},
 )
-
 full_mda = part_mda.replace(axis_order="tpcz", channels=["Cy5", "FITC"])
 
 
@@ -54,7 +41,6 @@
 def test_ome_zarr_writer(
     store: str | None, mda: useq.MDASequence, tmp_path: Path, core: CMMCorePlus
 ) -> None:
->>>>>>> 2303ae86
     if store == "tmp":
         writer = OMEZarrWriter.in_tmpdir()
     elif store is None:
@@ -65,12 +51,7 @@
     with mda_listeners_connected(writer, mda_events=core.mda.events):
         core.mda.run(mda)
 
-<<<<<<< HEAD
     expected_shape = {"p0": (2, 2, 4, 512, 512), "p1": (2, 4, 2, 2, 512, 512)}
-=======
-    no_p_shape = tuple(v for k, v in mda.sizes.items() if k != "p" and v > 0)
-    expected_shape = (*no_p_shape, 512, 512)
->>>>>>> 2303ae86
 
     actual_shapes = {k: v.shape for k, v in writer.group.arrays()}
     assert actual_shapes == expected_shape

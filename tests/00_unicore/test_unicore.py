from __future__ import annotations

import weakref
from types import ModuleType
from typing import TYPE_CHECKING
from unittest.mock import MagicMock

import pytest

from pymmcore_plus import DeviceInitializationState, DeviceType, PropertyType, _pymmcore
from pymmcore_plus.experimental.unicore import (
    GenericDevice,
    HubDevice,
    UniMMCore,
    pymm_property,
)

if TYPE_CHECKING:
    from collections.abc import Sequence

DOC = """Example generic device."""
PROP_A = "propA"  # must match below
PROP_B = "propB"  # must match below
PROP_S = "propS"  # must match below
ERR = RuntimeError("Bad device")
PYDEV = "pyDev"
MAX_LEN = 4


class RandomClass: ...


class MyDevice(GenericDevice):
    @pymm_property
    def propA(self) -> str:
        """Some property."""
        return "hi"

    _prop_b = 10.0

    @pymm_property(limits=(0.0, 100.0))
    def propB(self) -> float:
        """Some other property."""
        return self._prop_b

    @propB.setter
    def _set_prop_b(self, value: int) -> None:
        self._prop_b = value

    _prop_s = 1
    _prop_s_seq: tuple[int, ...] = ()
    _prop_started = False
    _prop_stopped = False

    @pymm_property(allowed_values=[1, 2, 4, 8], sequence_max_length=MAX_LEN)
    def propS(self) -> int:
        """Some sequence property."""
        return self._prop_s

    @propS.setter
    def _set_prop_s(self, value: int) -> None:
        self._prop_s = value

    @propS.sequence_loader
    def _load_prop_s(self, sequence: Sequence[int]) -> None:
        self._prop_s_seq = tuple(sequence)

    @propS.sequence_starter
    def _start_prop_s(self) -> None:
        self._prop_started = True

    @propS.sequence_stopper
    def _stop_prop_s(self) -> None:
        self._prop_stopped = True


class BadDevice(GenericDevice):
    def initialize(self):
        raise ERR


MyDevice.__doc__ = DOC


def test_device_load_unload():
    core = UniMMCore()

    device = MyDevice()
    assert device.get_label() != PYDEV
    with pytest.raises(AttributeError):
        _ = device.core

    core.loadPyDevice(PYDEV, device)

    with pytest.raises(ValueError, match="already in use"):
        core.loadPyDevice(PYDEV, device)

    assert device.get_label() == PYDEV
    assert isinstance(device.core, ModuleType)  # proxy object

    assert PYDEV in core.getLoadedDevices()
    assert core.getDeviceLibrary(PYDEV) == __name__  # because it's in this module
    assert core.getDeviceName(PYDEV) == MyDevice.__name__
    assert core.getDeviceType(PYDEV) == DeviceType.GenericDevice
    assert core.getDeviceDescription(PYDEV) == DOC  # docstring

    assert (
        core.getDeviceInitializationState(PYDEV)
        is DeviceInitializationState.Uninitialized
    )
    core.initializeDevice(PYDEV)
    assert (
        core.getDeviceInitializationState(PYDEV)
        is DeviceInitializationState.InitializedSuccessfully
    )

    with pytest.raises(
        ValueError, match="wrong device type for the requested operation"
    ):
        core.setXYPosition(PYDEV, 1, 1)

    devref = weakref.ref(device)
    del device
    core.unloadDevice(PYDEV)
    assert PYDEV not in core.getLoadedDevices()
    assert devref() is None  # we hold no references to the device

    core.loadPyDevice(PYDEV, MyDevice())
    core.unloadAllDevices()
    assert PYDEV not in core.getLoadedDevices()


def test_reset():
    core = UniMMCore()
    core.loadSystemConfiguration()
    core.loadPyDevice(PYDEV, MyDevice())

    assert "Camera" in core.getLoadedDevices()
    assert PYDEV in core.getLoadedDevices()
    core.reset()
    assert "Camera" not in core.getLoadedDevices()
    assert PYDEV not in core.getLoadedDevices()


def test_failed_device_init():
    core = UniMMCore()

    core.loadDevice(PYDEV, __name__, BadDevice.__name__)
    assert PYDEV in core.getLoadedDevices()
    core.initializeAllDevices()
    assert (
        core.getDeviceInitializationState(PYDEV)
        is DeviceInitializationState.InitializationFailed
    )


def test_device_load_from_module():
    core = UniMMCore()

    core.loadDevice(PYDEV, __name__, MyDevice.__name__)
    assert PYDEV in core.getLoadedDevices()
    assert core.getDeviceLibrary(PYDEV) == __name__

    # If we gave a proper library name, but a bad device name...
    # it should raise the usual error
    msg = (
        "failed to instantiate device"
        if _pymmcore.version_info >= (11, 5)
        else "Failed to load device"
    )
    with pytest.raises(RuntimeError, match=msg):
        core.loadDevice("newdev", "DemoCamera", "NoSuchDevice")

    # Then we fallback to checking python modules
    # module doesn't exist:
    with pytest.raises(
        ImportError,
        match="not a known Micro-manager DeviceAdapter, or an importable python module",
    ):
        core.loadDevice("newdev", "no_such_module", "MyDevice")

    # module doesn't exist:
    with pytest.raises(AttributeError, match="Could not find class 'NoSuchDevice'"):
        core.loadDevice("newdev", __name__, "NoSuchDevice")

    # module doesn't exist:
    with pytest.raises(TypeError, match="not a subclass"):
        core.loadDevice("newdev", __name__, RandomClass.__name__)


def test_unicore_props():
    core = UniMMCore()

    core.load_py_device(PYDEV, MyDevice())
    core.initializeDevice(PYDEV)

    assert PROP_A in core.getDevicePropertyNames(PYDEV)
    assert core.hasProperty(PYDEV, PROP_A)
    assert core.isPropertyPreInit(PYDEV, PROP_A) is False
    assert core.isPropertyReadOnly(PYDEV, PROP_A) is True
    assert core.isPropertyReadOnly(PYDEV, PROP_B) is False
    assert core.hasPropertyLimits(PYDEV, PROP_B)
    assert not core.hasPropertyLimits(PYDEV, PROP_A)
    assert core.getPropertyLowerLimit(PYDEV, PROP_B) == 0.0
    assert core.getPropertyUpperLimit(PYDEV, PROP_B) == 100.0
    assert core.getPropertyType(PYDEV, PROP_A) == PropertyType.String
    assert core.getPropertyType(PYDEV, PROP_B) == PropertyType.Float

    assert core.getProperty(PYDEV, PROP_A) == "hi"
    assert core.getPropertyFromCache(PYDEV, PROP_A) == "hi"
    with pytest.raises(KeyError, match="not found in cache"):
        core.getPropertyFromCache(PYDEV, PROP_B)

    with pytest.raises(ValueError, match="Property 'propA' is read-only"):
        core.setProperty(PYDEV, PROP_A, 50.0)

    core.setProperty(PYDEV, PROP_B, 50)
    assert core.getProperty(PYDEV, PROP_B) == 50.0

    with pytest.raises(ValueError, match="not within the allowed range"):
        core.setProperty(PYDEV, PROP_B, 101.0)

    with pytest.raises(ValueError, match="Non-numeric value"):
        core.setProperty(PYDEV, PROP_B, "bad")


def test_property_sequences():
    core = UniMMCore()

    dev = MyDevice()
    core.loadPyDevice(PYDEV, dev)
    core.initializeDevice(PYDEV)

    assert not core.isPropertySequenceable(PYDEV, PROP_A)
    assert core.isPropertySequenceable(PYDEV, PROP_S)
    assert core.getPropertySequenceMaxLength(PYDEV, PROP_S) == MAX_LEN

    with pytest.raises(RuntimeError, match="'propA' is not sequenceable"):
        core.loadPropertySequence(PYDEV, PROP_A, [1, 2, 3])
    with pytest.raises(RuntimeError, match="'propA' is not sequenceable"):
        core.startPropertySequence(PYDEV, PROP_A)

    with pytest.raises(ValueError, match="Value '3' is not allowed"):
        core.loadPropertySequence(PYDEV, PROP_S, [1, 2, 3])

    with pytest.raises(ValueError, match="20 exceeds the maximum allowed"):
        core.loadPropertySequence(PYDEV, PROP_S, [1, 2] * 10)

    core.loadPropertySequence(PYDEV, PROP_S, [1, 2, 4])
    assert dev._prop_s_seq == (1, 2, 4)

    core.startPropertySequence(PYDEV, PROP_S)
    assert dev._prop_started

    core.stopPropertySequence(PYDEV, PROP_S)
    assert dev._prop_stopped


def test_device_can_update_props():
    core = UniMMCore()
    dev = MyDevice()
    core.loadPyDevice(PYDEV, dev)
    core.initializeDevice(PYDEV)

    with pytest.raises(ValueError, match="20 exceeds the maximum allowed"):
        core.loadPropertySequence(PYDEV, PROP_S, [1, 2] * 10)

    dev.set_property_sequence_max_length(PROP_S, 20)
    core.loadPropertySequence(PYDEV, PROP_S, [1, 2] * 10)
    assert dev._prop_s_seq == (1, 2) * 10

    with pytest.raises(ValueError, match="not within the allowed range"):
        core.setProperty(PYDEV, PROP_B, 200)
    dev.set_property_limits(PROP_B, (0.0, 200.0))
    core.setProperty(PYDEV, PROP_B, 200)

    with pytest.raises(ValueError, match="Value '3' is not allowed"):
        core.loadPropertySequence(PYDEV, PROP_S, [1, 2, 3])

    dev.set_property_allowed_values(PROP_S, [1, 2, 3])
    core.loadPropertySequence(PYDEV, PROP_S, [1, 2, 3])


def test_waiting():
    core = UniMMCore()

    core.loadPyDevice(PYDEV, MyDevice())
    core.initializeDevice(PYDEV)

    assert not core.deviceBusy(PYDEV)
    core.waitForDevice(PYDEV)
    core.waitForSystem()

    assert not core.deviceTypeBusy(DeviceType.Any)
    assert not core.systemBusy()

    core.setTimeoutMs(500)
    pydev_mock = MagicMock(wraps=core._pydevices)
    core._pydevices = pydev_mock
    core.waitForSystem()
    pydev_mock.wait_for_device_type.assert_called_once_with(DeviceType.Any, 500)


def test_define_config_groups():
    core = UniMMCore()

    # Note: C++ is permissive with names - only validates certain characters
    # e.g., commas in preset names are forbidden but empty names are allowed
    core.defineConfigGroup("group1")
    assert core.isGroupDefined("group1")
    assert tuple(core.getAvailableConfigGroups()) == ("group1",)
    with pytest.raises((RuntimeError, ValueError), match="already in use"):
        core.defineConfigGroup("group1")

    core.defineConfig("group1", "preset1")

    core.renameConfigGroup("group1", "renamed_group")
    assert core.isGroupDefined("renamed_group")
    assert not core.isGroupDefined("group1")

    with pytest.raises((ValueError, RuntimeError), match="not defined"):
        core.renameConfigGroup("group1", "another_name")

    # rename Config
    with pytest.raises((ValueError, RuntimeError), match="does not exist"):
        core.renameConfig("notagroup", "nonexistent_preset", "new_name")
    with pytest.raises((ValueError, RuntimeError), match="does not exist"):
        core.renameConfig("renamed_group", "nonexistent_preset", "new_name")

    core.renameConfig("renamed_group", "preset1", "renamed_preset")
    assert core.isConfigDefined("renamed_group", "renamed_preset")

    # Cleanup
    core.deleteConfigGroup("renamed_group")
    assert not core.isGroupDefined("renamed_group")

    with pytest.raises((ValueError, RuntimeError), match="not defined"):
        core.deleteConfigGroup("renamed_group")

    assert tuple(core.getAvailableConfigGroups()) == ()


def test_config_group_with_c_and_py_devices():
    core = UniMMCore()

    core.defineConfigGroup("group1")
    core.loadDevice("CDev", "DemoCamera", "DCam")
    core.loadPyDevice("PyDev", MyDevice())
    core.initializeAllDevices()
    core.setCameraDevice("CDev")

    # Note: C++ validation is permissive - it only validates certain characters
    # (like commas) and doesn't strictly validate empty strings or None values

    core.defineConfig("group1", "preset1", "CDev", "Exposure", 50)
    core.defineConfig("group1", "preset1", "PyDev", "propB", 25.0)
    assert core.isConfigDefined("group1", "preset1")
    core.defineConfig("group1", "preset2", "CDev", "Exposure", 150)
    core.defineConfig("group1", "preset2", "PyDev", "propB", 125.0)
    assert tuple(core.getAvailableConfigs("group1")) == ("preset1", "preset2")

    # Get the config data (stored values)
    config = core.getConfigData("group1", "preset1")
    assert list(config) == [("CDev", "Exposure", "50"), ("PyDev", "propB", "25.0")]

    # Before applying the config, current values differ from stored values
    cfg_state_before = core.getConfigState("group1", "preset1")
    assert cfg_state_before != config  # Current state differs from stored config

    with pytest.raises((ValueError, RuntimeError), match="does not exist"):
        core.getConfigData("group1", "preset3")

    with pytest.raises((ValueError, RuntimeError), match="does not exist"):
        core.getConfigState("group10", "preset3")
    with pytest.raises((ValueError, RuntimeError), match="does not exist"):
        core.getConfigState("group1", "preset31")

    assert core.getCurrentConfig("group1") == ""

    # Apply the config and check core values
    assert core.getExposure() != 50
    assert core.getProperty("PyDev", "propB") != 25.0
    core.setConfig("group1", "preset1")
    assert core.getExposure() == 50
    assert core.getProperty("PyDev", "propB") == 25.0

    # After applying config, getConfigState should return values matching current state
    cfg_state_after = core.getConfigState("group1", "preset1")
    # The values should now match (though format may differ, e.g., "50.0000" vs "50")
    assert list(cfg_state_after) == [
        ("CDev", "Exposure", "50.0000"),
        ("PyDev", "propB", "25.0"),
    ]

    cfg_group_state = core.getConfigGroupState("group1")
    cfg_group_state_cached = core.getConfigGroupStateFromCache("group1")
    assert (
        list(cfg_group_state)
        == list(cfg_group_state_cached)
        == [
            ("CDev", "Exposure", "50.0000"),
            ("PyDev", "propB", "25.0"),
        ]
    )

    assert core.getCurrentConfig("group1") == "preset1"
    assert core.getCurrentConfigFromCache("group1") == "preset1"

    with pytest.raises((ValueError, RuntimeError), match="does not exist"):
        core.setConfig("group10", "preset3")
    with pytest.raises((ValueError, RuntimeError), match="does not exist"):
        core.setConfig("group1", "preset10")

    # Clean up
    with pytest.raises(RuntimeError, match="not found in device"):
        core.deleteConfig("group1", "preset1", "CDev", "NotExposure")

    core.deleteConfig("group1", "preset1", "CDev", "Exposure")
    config = core.getConfigData("group1", "preset1")
    assert list(config) == [("PyDev", "propB", "25.0")]

    with pytest.raises((ValueError, RuntimeError), match="does not exist"):
        core.deleteConfig("group3", "preset1")

    core.deleteConfig("group1", "preset1")
    with pytest.raises((ValueError, RuntimeError), match="does not exist"):
        core.getConfigData("group1", "preset1")
    with pytest.raises((ValueError, RuntimeError), match="does not exist"):
        core.deleteConfig("group1", "preset1")

    core.deleteConfigGroup("group1")
    with pytest.raises((ValueError, RuntimeError), match="does not exist"):
        core.getConfigData("group1", "preset1")


def test_config_group_channel_groups():
    core = UniMMCore()

    core.defineConfigGroup("channel")
    core.defineConfig("channel", "preset1")
    core.defineConfig("channel", "preset2")

    # C++ raises ValueError for invalid channel group
    with pytest.raises((RuntimeError, ValueError)):
        core.setChannelGroup("nonexistent_group")

    # Test channelGroupChanged event
    channel_group_changed_mock = MagicMock()
    core.events.channelGroupChanged.connect(channel_group_changed_mock)

    assert not core.getChannelGroup()
    core.setChannelGroup("channel")
    assert core.getChannelGroup() == "channel"
    channel_group_changed_mock.assert_called_with("channel")

    # Setting same group again should not emit event
    channel_group_changed_mock.reset_mock()
    core.setChannelGroup("channel")
    channel_group_changed_mock.assert_not_called()

    core.deleteConfigGroup("channel")
    assert not core.getChannelGroup()


def test_config_group_events():
    """Test that config group operations emit the correct events."""

    core = UniMMCore()

    # Load a real device so we can set valid properties
    core.loadDevice("Cam", "DemoCamera", "DCam")
    core.initializeAllDevices()

    # Set up mock listeners
    config_defined_mock = MagicMock()
    config_set_mock = MagicMock()
    config_deleted_mock = MagicMock()
    config_group_deleted_mock = MagicMock()

    core.events.configDefined.connect(config_defined_mock)
    core.events.configSet.connect(config_set_mock)
    core.events.configDeleted.connect(config_deleted_mock)
    core.events.configGroupDeleted.connect(config_group_deleted_mock)

    # Test defineConfig event - creates group implicitly
    core.defineConfig("testGroup", "preset1", "Cam", "Exposure", "50")
    config_defined_mock.assert_called_once_with(
        "testGroup", "preset1", "Cam", "Exposure", "50"
    )
    config_defined_mock.reset_mock()

    # Test defineConfig event - empty preset (no device/prop/value)
    core.defineConfig("testGroup", "preset2")
    config_defined_mock.assert_called_once_with("testGroup", "preset2", "", "", "")
    config_defined_mock.reset_mock()

    # Test setConfig event
    core.setConfig("testGroup", "preset1")
    config_set_mock.assert_called_once_with("testGroup", "preset1")
    assert core._last_config == ("testGroup", "preset1")

    # Test deleteConfig event (delete property from preset)
    core.deleteConfig("testGroup", "preset1", "Cam", "Exposure")
    config_deleted_mock.assert_called_once_with("testGroup", "preset1")
    config_deleted_mock.reset_mock()

    # Test deleteConfig event (delete entire preset)
    core.deleteConfig("testGroup", "preset2")
    config_deleted_mock.assert_called_once_with("testGroup", "preset2")
    config_deleted_mock.reset_mock()

    # Test deleteConfigGroup event
    core.deleteConfigGroup("testGroup")
    config_group_deleted_mock.assert_called_once_with("testGroup")


def test_wait_for_config():
    """Test waitForConfig blocks until all devices in a config are ready."""
    core = UniMMCore()

    # Load both C++ and Python devices
    core.loadDevice("CDev", "DemoCamera", "DCam")
    core.loadPyDevice("PyDev", MyDevice())
    core.initializeAllDevices()

    # Create a config with both device types
    core.defineConfigGroup("testGroup")
    core.defineConfig("testGroup", "preset1", "CDev", "Exposure", "50")
    core.defineConfig("testGroup", "preset1", "PyDev", "propB", "25.0")

    # waitForConfig should work without raising
    core.waitForConfig("testGroup", "preset1")

    # Should raise for non-existent group/preset
    with pytest.raises((RuntimeError, ValueError)):
        core.waitForConfig("nonexistent", "preset1")

    with pytest.raises((RuntimeError, ValueError)):
        core.waitForConfig("testGroup", "nonexistent")


def test_system_state_includes_py_devices():
    """Test getSystemState and getSystemStateCache include Python device properties."""
    core = UniMMCore()

    # Load both C++ and Python devices
    core.loadDevice("CDev", "DemoCamera", "DCam")
    core.loadPyDevice("PyDev", MyDevice())
    core.initializeAllDevices()

    # Set a property value on Python device
    core.setProperty("PyDev", "propB", 42.0)

    # getSystemState should include Python device properties
    state = core.getSystemState()
    py_props = [(d, p, v) for d, p, v in state if d == "PyDev"]
    assert len(py_props) > 0, "Python device properties should be in system state"
    assert any(p == "propB" for _, p, _ in py_props), "propB should be in system state"

    # getSystemStateCache should also include Python device properties
    state_cache = core.getSystemStateCache()
    py_props_cache = [(d, p, v) for d, p, v in state_cache if d == "PyDev"]
    assert len(py_props_cache) > 0, "Python device properties should be in cache"

    # updateSystemStateCache should populate Python device cache
    core.updateSystemStateCache()
    state_after_update = core.getSystemStateCache()
    py_props_after = [(d, p, v) for d, p, v in state_after_update if d == "PyDev"]
    assert len(py_props_after) > 0

    # Native mode should return pymmcore.Configuration
    import pymmcore_plus._pymmcore as pymmcore

    native_state = core.getSystemState(native=True)
    assert isinstance(native_state, pymmcore.Configuration)


def test_delete_python_device_property_from_config():
    """Test deleting a specific Python device property from a config preset."""
    core = UniMMCore()

    # Load Python device
    core.loadPyDevice("PyDev", MyDevice())
    core.initializeAllDevices()

    # Create a config with multiple Python device properties
    core.defineConfigGroup("testGroup")
    core.defineConfig("testGroup", "preset1", "PyDev", "propA", "valueA")
    core.defineConfig("testGroup", "preset1", "PyDev", "propB", 42.0)

    # Verify both properties are in the config
    config = core.getConfigData("testGroup", "preset1")
    assert list(config) == [("PyDev", "propA", "valueA"), ("PyDev", "propB", "42.0")]

    # Set up event listener
    config_deleted_mock = MagicMock()
    core.events.configDeleted.connect(config_deleted_mock)

    # Delete one Python device property
    core.deleteConfig("testGroup", "preset1", "PyDev", "propA")

    # Verify event was emitted
    config_deleted_mock.assert_called_once_with("testGroup", "preset1")

    # Verify property was removed but other property remains
    config = core.getConfigData("testGroup", "preset1")
    assert list(config) == [("PyDev", "propB", "42.0")]

    # Try to delete non-existent Python property - should raise error
    with pytest.raises(RuntimeError, match="not found"):
        core.deleteConfig("testGroup", "preset1", "PyDev", "nonExistentProp")

    # Try to delete already-deleted property - should raise error
    with pytest.raises(RuntimeError, match="not found"):
        core.deleteConfig("testGroup", "preset1", "PyDev", "propA")


def test_config_with_only_python_devices():
    """Test getCurrentConfig works when config only has Python device settings."""
    core = UniMMCore()

    # Load only Python device (no C++ devices in config)
    core.loadPyDevice("PyDev", MyDevice())
    core.initializeAllDevices()

    # Create config with only Python device
    # Note: propB has limits (0.0, 100.0)
    core.defineConfigGroup("pyOnlyGroup")
    core.defineConfig("pyOnlyGroup", "preset1", "PyDev", "propB", 25.0)
    core.defineConfig("pyOnlyGroup", "preset2", "PyDev", "propB", 75.0)

    # Initially no preset matches (propB default is 10.0)
    assert core.getCurrentConfig("pyOnlyGroup") == ""

    # Set property to match preset1
    core.setProperty("PyDev", "propB", 25.0)
    assert core.getCurrentConfig("pyOnlyGroup") == "preset1"
    assert core.getCurrentConfigFromCache("pyOnlyGroup") == "preset1"

    # Change to match preset2
    core.setProperty("PyDev", "propB", 75.0)
    assert core.getCurrentConfig("pyOnlyGroup") == "preset2"

    # Set to non-matching value
    core.setProperty("PyDev", "propB", 50.0)
    assert core.getCurrentConfig("pyOnlyGroup") == ""


<<<<<<< HEAD
# =============================================================================
# Config file loading/saving tests
# =============================================================================


def test_load_system_configuration_basic(tmp_path):
    """Test loading a basic config file with C++ devices."""
    core = UniMMCore()

    # Create a minimal config file
    config_file = tmp_path / "test_config.cfg"
    config_file.write_text("""
# Test config
Device,Camera,DemoCamera,DCam
Property,Core,Initialize,1
Property,Camera,Exposure,50.0
""")

    core.loadSystemConfiguration(str(config_file))

    assert "Camera" in core.getLoadedDevices()
    assert core.getExposure() == 50.0


def test_load_system_configuration_with_python_devices(tmp_path):
    """Test loading a config file with #py prefixed Python device lines."""
    core = UniMMCore()

    # Create a config with both C++ and Python devices
    config_file = tmp_path / "test_mixed_config.cfg"
    config_file.write_text(f"""
# Test config with mixed devices
Device,Camera,DemoCamera,DCam
#py pyDevice,{PYDEV},{__name__},{MyDevice.__name__}
Property,Core,Initialize,1
Property,Camera,Exposure,100.0
#py Property,{PYDEV},{PROP_B},42.0
""")

    core.loadSystemConfiguration(str(config_file))

    # Both devices should be loaded
    assert "Camera" in core.getLoadedDevices()
    assert PYDEV in core.getLoadedDevices()

    # Properties should be set
    assert core.getExposure() == 100.0
    assert core.getProperty(PYDEV, PROP_B) == 42.0


def test_load_system_configuration_python_device_as_camera(tmp_path):
    """Test setting a Python device as the core camera via config."""
    from pymmcore_plus.experimental.unicore import CameraDevice

    # Create a simple Python camera class
    class SimplePyCamera(CameraDevice):
        def __init__(self):
            super().__init__()
            self._exp = 10.0

        def get_exposure(self):
            return self._exp

        def set_exposure(self, ms):
            self._exp = ms

        def shape(self):
            return (512, 512)

        def dtype(self):
            return "uint16"

        def start_sequence(self, n_images=None, get_buffer=None):
            # Minimal implementation for testing
            return iter([])

    # Register it in this module's namespace for import
    import sys

    this_module = sys.modules[__name__]
    this_module.SimplePyCamera = SimplePyCamera

    try:
        core = UniMMCore()

        config_file = tmp_path / "test_pycam_config.cfg"
        config_file.write_text(f"""
#py pyDevice,PyCam,{__name__},SimplePyCamera
Property,Core,Initialize,1
#py Property,Core,Camera,PyCam
""")

        core.loadSystemConfiguration(str(config_file))

        assert "PyCam" in core.getLoadedDevices()
        assert core.getCameraDevice() == "PyCam"
    finally:
        # Clean up the registered class
        delattr(this_module, "SimplePyCamera")


def test_load_system_configuration_with_config_groups(tmp_path):
    """Test loading config groups with both C++ and Python devices."""
    core = UniMMCore()

    config_file = tmp_path / "test_config_groups.cfg"
    config_file.write_text(f"""
Device,Camera,DemoCamera,DCam
#py pyDevice,{PYDEV},{__name__},{MyDevice.__name__}
Property,Core,Initialize,1
ConfigGroup,TestGroup,Preset1,Camera,Exposure,25.0
#py ConfigGroup,TestGroup,Preset1,{PYDEV},{PROP_B},10.0
ConfigGroup,TestGroup,Preset2,Camera,Exposure,100.0
#py ConfigGroup,TestGroup,Preset2,{PYDEV},{PROP_B},50.0
""")

    core.loadSystemConfiguration(str(config_file))

    # Config groups should be defined
    assert core.isGroupDefined("TestGroup")
    assert "Preset1" in core.getAvailableConfigs("TestGroup")
    assert "Preset2" in core.getAvailableConfigs("TestGroup")

    # Apply preset and verify
    core.setConfig("TestGroup", "Preset1")
    assert core.getExposure() == 25.0
    assert core.getProperty(PYDEV, PROP_B) == 10.0


def test_load_system_configuration_error_handling(tmp_path):
    """Test error handling during config loading."""
    core = UniMMCore()

    # Test file not found
    with pytest.raises(FileNotFoundError):
        core.loadSystemConfiguration("/nonexistent/path/config.cfg")

    # Test invalid command (should fail strict)
    config_file = tmp_path / "bad_config.cfg"
    config_file.write_text("""
Device,Camera,DemoCamera,DCam
Property,Core,Initialize,1
InvalidCommand,foo,bar
""")

    with pytest.raises(RuntimeError, match="Unknown configuration command"):
        core.loadSystemConfiguration(str(config_file))


def test_save_system_configuration(tmp_path):
    """Test saving a system configuration."""
    core = UniMMCore()

    # Set up a configuration
    core.loadDevice("Camera", "DemoCamera", "DCam")
    core.initializeAllDevices()
    core.setExposure(75.0)

    # Save the config
    config_file = tmp_path / "saved_config.cfg"
    core.saveSystemConfiguration(str(config_file))

    # Verify the file was created and contains expected content
    content = config_file.read_text()
    assert "Device,Camera,DemoCamera,DCam" in content
    assert "Property,Core,Initialize,1" in content


def test_save_system_configuration_with_python_devices(tmp_path):
    """Test saving config with Python devices uses #py prefix."""
    core = UniMMCore()

    # Load both C++ and Python devices
    core.loadDevice("Camera", "DemoCamera", "DCam")
    core.loadPyDevice(PYDEV, MyDevice())
    core.initializeAllDevices()
    core.setProperty(PYDEV, PROP_B, 50.0)

    # Save the config
    config_file = tmp_path / "saved_mixed_config.cfg"
    core.saveSystemConfiguration(str(config_file))

    # Check the content
    content = config_file.read_text()

    # C++ device should NOT have #py prefix
    assert "Device,Camera,DemoCamera,DCam" in content

    # Python device SHOULD have #py pyDevice prefix
    assert f"#py pyDevice,{PYDEV}," in content


def test_config_roundtrip(tmp_path):
    """Test that save then load produces the same configuration."""
    core = UniMMCore()

    # Set up initial configuration
    core.loadDevice("Camera", "DemoCamera", "DCam")
    core.loadPyDevice(PYDEV, MyDevice())
    core.initializeAllDevices()
    core.setCameraDevice("Camera")
    core.setExposure(42.0)
    core.setProperty(PYDEV, PROP_B, 25.0)

    # Define a config group with both device types
    core.defineConfigGroup("TestGroup")
    core.defineConfig("TestGroup", "Preset1", "Camera", "Exposure", 100.0)
    core.defineConfig("TestGroup", "Preset1", PYDEV, PROP_B, 75.0)

    # Save the configuration
    config_file = tmp_path / "roundtrip_config.cfg"
    core.saveSystemConfiguration(str(config_file))

    # Create a new core and load the saved config
    core2 = UniMMCore()
    core2.loadSystemConfiguration(str(config_file))

    # Verify devices are loaded
    assert "Camera" in core2.getLoadedDevices()
    assert PYDEV in core2.getLoadedDevices()

    # Verify config group exists and has correct settings
    assert core2.isGroupDefined("TestGroup")
    assert "Preset1" in core2.getAvailableConfigs("TestGroup")

    # Apply the preset and verify values
    core2.setConfig("TestGroup", "Preset1")
    assert core2.getExposure() == 100.0
    assert core2.getProperty(PYDEV, PROP_B) == 75.0


def test_config_backward_compatibility():
    """Test that regular pymmcore can load configs saved with Python devices.

    The #py prefixed lines should be treated as comments.
    """
    import os
    import tempfile

    from pymmcore_plus import CMMCorePlus

    core = UniMMCore()

    # Set up with Python device
    core.loadDevice("Camera", "DemoCamera", "DCam")
    core.loadPyDevice(PYDEV, MyDevice())
    core.initializeAllDevices()

    # Define config with Python device
    core.defineConfigGroup("Channel")
    core.defineConfig("Channel", "DAPI", "Camera", "Exposure", 50.0)
    core.defineConfig("Channel", "DAPI", PYDEV, PROP_B, 25.0)

    # Save config
    with tempfile.NamedTemporaryFile(mode="w", suffix=".cfg", delete=False) as f:
        config_path = f.name

    try:
        core.saveSystemConfiguration(config_path)

        # Load with regular CMMCorePlus (not UniMMCore)
        # The #py lines should be ignored as comments
        regular_core = CMMCorePlus()
        regular_core.loadSystemConfiguration(config_path)

        # C++ device should be loaded
        assert "Camera" in regular_core.getLoadedDevices()

        # Python device should NOT be loaded (line was treated as comment)
        assert PYDEV not in regular_core.getLoadedDevices()

        # Config group should exist but only have C++ device settings
        assert regular_core.isGroupDefined("Channel")
        config = regular_core.getConfigData("Channel", "DAPI")
        settings = list(config)
        # Should only have Camera settings, not Python device settings
        assert all(d != PYDEV for d, p, v in settings)
    finally:
        os.unlink(config_path)


def test_load_config_with_labels_and_state_devices(tmp_path):
    """Test loading state device labels from config."""
    core = UniMMCore()

    config_file = tmp_path / "test_labels.cfg"
    config_file.write_text("""
Device,Filter,DemoCamera,DWheel
Property,Core,Initialize,1
Label,Filter,0,DAPI
Label,Filter,1,FITC
Label,Filter,2,Cy5
""")

    core.loadSystemConfiguration(str(config_file))

    assert "Filter" in core.getLoadedDevices()
    labels = core.getStateLabels("Filter")
    assert labels[0] == "DAPI"
    assert labels[1] == "FITC"
    assert labels[2] == "Cy5"
=======
# ================== Hub Device Tests ==================


class MyHub(HubDevice):
    """Test hub device with peripheral devices."""

    def get_installed_peripherals(
        self,
    ) -> Sequence[
        tuple[
            str,
            str,
        ]
    ]:
        return [
            ("Peripheral1", "First peripheral device"),
            ("Peripheral2", "Second peripheral device"),
            ("Peripheral3", ""),  # No description
        ]


class ChildDevice(GenericDevice):
    """A simple device that can be a peripheral of a hub."""


def test_hub_device_basics():
    """Test basic HubDevice functionality."""
    core = UniMMCore()

    hub = MyHub()
    core.loadPyDevice("hub", hub)
    core.initializeDevice("hub")

    # Check device type
    assert core.getDeviceType("hub") == DeviceType.Hub
    assert "hub" in core.getLoadedDevicesOfType(DeviceType.Hub)


def test_get_installed_devices():
    """Test getInstalledDevices for Python hub devices."""
    core = UniMMCore()

    hub = MyHub()
    core.loadPyDevice("hub", hub)
    core.initializeDevice("hub")

    installed = core.getInstalledDevices("hub")
    assert "Peripheral1" in installed
    assert "Peripheral2" in installed
    assert "Peripheral3" in installed
    assert len(installed) == 3


def test_get_installed_device_description():
    """Test getInstalledDeviceDescription for Python hub devices."""
    core = UniMMCore()

    hub = MyHub()
    core.loadPyDevice("hub", hub)
    core.initializeDevice("hub")

    assert core.getInstalledDeviceDescription("hub", "Peripheral1") == (
        "First peripheral device"
    )
    assert core.getInstalledDeviceDescription("hub", "Peripheral2") == (
        "Second peripheral device"
    )
    # No description provided, returns "N/A"
    assert core.getInstalledDeviceDescription("hub", "Peripheral3") == "N/A"

    # Non-existent peripheral
    with pytest.raises(RuntimeError, match="No peripheral with name"):
        core.getInstalledDeviceDescription("hub", "NonExistent")


def test_parent_label():
    """Test getParentLabel and setParentLabel for Python devices."""
    core = UniMMCore()

    hub = MyHub()
    child1 = ChildDevice()
    child2 = ChildDevice()

    core.loadPyDevice("hub", hub)
    core.loadPyDevice("child1", child1)
    core.loadPyDevice("child2", child2)
    core.initializeAllDevices()

    # Initially no parent
    assert core.getParentLabel("child1") == ""
    assert core.getParentLabel("child2") == ""

    # Set parent labels
    core.setParentLabel("child1", "hub")
    core.setParentLabel("child2", "hub")

    assert core.getParentLabel("child1") == "hub"
    assert core.getParentLabel("child2") == "hub"

    # Clear parent label
    core.setParentLabel("child1", "")
    assert core.getParentLabel("child1") == ""


def test_get_loaded_peripheral_devices():
    """Test getLoadedPeripheralDevices for Python devices."""
    core = UniMMCore()

    hub = MyHub()
    child1 = ChildDevice()
    child2 = ChildDevice()
    other = ChildDevice()

    core.loadPyDevice("hub", hub)
    core.loadPyDevice("child1", child1)
    core.loadPyDevice("child2", child2)
    core.loadPyDevice("other", other)
    core.initializeAllDevices()

    # Set some children to have the hub as parent
    core.setParentLabel("child1", "hub")
    core.setParentLabel("child2", "hub")
    # "other" has no parent

    peripherals = core.getLoadedPeripheralDevices("hub")
    assert "child1" in peripherals
    assert "child2" in peripherals
    assert "other" not in peripherals
    assert len(peripherals) == 2

    # Non-hub device returns empty
    peripherals_from_non_hub = core.getLoadedPeripheralDevices("child1")
    assert len(peripherals_from_non_hub) == 0


def test_core_device_has_no_parent():
    """Test that Core device returns empty parent and ignores set."""
    core = UniMMCore()

    # Core device should return empty parent label
    assert core.getParentLabel("Core") == ""

    # Setting parent on Core should be a no-op (not raise)
    core.setParentLabel("Core", "some_hub")
    assert core.getParentLabel("Core") == ""


def test_cross_language_parent_rejected():
    """Test that cross-language hub/peripheral relationships are rejected."""
    core = UniMMCore()

    # Load a C++ device
    core.loadDevice("cpp_cam", "DemoCamera", "DCam")
    core.initializeDevice("cpp_cam")

    # Load a Python device
    py_hub = MyHub()
    core.loadPyDevice("py_hub", py_hub)
    core.initializeDevice("py_hub")

    py_child = ChildDevice()
    core.loadPyDevice("py_child", py_child)
    core.initializeDevice("py_child")

    # Python device with C++ parent should fail
    with pytest.raises(RuntimeError, match="cross-language"):
        core.setParentLabel("py_child", "cpp_cam")

    # C++ device with Python parent should fail
    with pytest.raises(RuntimeError, match="cross-language"):
        core.setParentLabel("cpp_cam", "py_hub")

    # Same-language relationships should work
    core.setParentLabel("py_child", "py_hub")  # Python -> Python OK
    assert core.getParentLabel("py_child") == "py_hub"


def test_hub_lazy_detection():
    """Test that hub implementers can do lazy detection in get_installed_peripherals."""

    class LazyDetectingHub(HubDevice):
        """Hub that lazily detects peripherals on first access."""

        _detected: list[tuple[str, str]] | None = None
        detect_count = 0

        def get_installed_peripherals(self) -> Sequence[tuple[str, str]]:
            # Implementers can cache detection results themselves
            if self._detected is None:
                self.detect_count += 1
                self._detected = [("Device1", "Description")]
            return self._detected

    core = UniMMCore()
    hub = LazyDetectingHub()
    core.loadPyDevice("hub", hub)
    core.initializeDevice("hub")

    # First call triggers detection
    _ = core.getInstalledDevices("hub")
    assert hub.detect_count == 1

    # Subsequent calls use cached result (implementer's responsibility)
    _ = core.getInstalledDevices("hub")
    assert hub.detect_count == 1

    _ = core.getInstalledDeviceDescription("hub", "Device1")
    assert hub.detect_count == 1


def test_empty_hub():
    """Test hub with no installed devices."""

    class EmptyHub(HubDevice):
        pass  # Uses default get_installed_peripherals returning ()

    core = UniMMCore()
    hub = EmptyHub()
    core.loadPyDevice("hub", hub)
    core.initializeDevice("hub")

    installed = core.getInstalledDevices("hub")
    assert installed == ()


def test_hub_device_parent_and_children_mixed():
    """Test parent/child relationships with mixed C++ and Python devices."""
    core = UniMMCore()

    # Load a C++ camera device and a Python hub
    core.loadDevice("CDev", "DemoCamera", "DCam")
    hub = MyHub()
    child = ChildDevice()
    core.loadPyDevice("hub", hub)
    core.loadPyDevice("child", child)
    core.initializeAllDevices()

    # Set Python child to have Python hub as parent
    core.setParentLabel("child", "hub")
    assert core.getParentLabel("child") == "hub"

    peripherals = core.getLoadedPeripheralDevices("hub")
    assert "child" in peripherals
    assert "CDev" not in peripherals
>>>>>>> cf7db195
<|MERGE_RESOLUTION|>--- conflicted
+++ resolved
@@ -646,12 +646,6 @@
     assert core.getCurrentConfig("pyOnlyGroup") == ""
 
 
-<<<<<<< HEAD
-# =============================================================================
-# Config file loading/saving tests
-# =============================================================================
-
-
 def test_load_system_configuration_basic(tmp_path):
     """Test loading a basic config file with C++ devices."""
     core = UniMMCore()
@@ -948,7 +942,8 @@
     assert labels[0] == "DAPI"
     assert labels[1] == "FITC"
     assert labels[2] == "Cy5"
-=======
+
+
 # ================== Hub Device Tests ==================
 
 
@@ -1192,5 +1187,4 @@
 
     peripherals = core.getLoadedPeripheralDevices("hub")
     assert "child" in peripherals
-    assert "CDev" not in peripherals
->>>>>>> cf7db195
+    assert "CDev" not in peripherals
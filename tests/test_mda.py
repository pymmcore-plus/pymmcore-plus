--- conflicted
+++ resolved
@@ -5,9 +5,10 @@
 from unittest.mock import Mock, patch
 
 import pytest
+from useq import MDAEvent, MDASequence
+
 from pymmcore_plus import CMMCorePlus
 from pymmcore_plus.mda.events import MDASignaler
-from useq import MDAEvent, MDASequence
 
 if TYPE_CHECKING:
     from pytestqt.qtbot import QtBot
@@ -98,8 +99,7 @@
         assert not core.mda._canceled
 
 
-<<<<<<< HEAD
-def test_autofocus(core: CMMCorePlus, qtbot: "QtBot", mock_fullfocus):
+def test_autofocus(core: CMMCorePlus, qtbot: QtBot, mock_fullfocus):
     # mock_autofocus sets z=100
     mda = MDASequence(
         stage_positions=[{"z": 50}],
@@ -129,7 +129,7 @@
 
 
 def test_autofocus_relative_z_plan_no_autofocus(
-    core: CMMCorePlus, qtbot: "QtBot", mock_fullfocus
+    core: CMMCorePlus, qtbot: QtBot, mock_fullfocus
 ):
     # mock_autofocus sets z=100
     mda = MDASequence(
@@ -150,7 +150,7 @@
     _assert_event_z_pos(core, events, [49, 50, 51])
 
 
-def test_autofocus_relative_z_plan(core: CMMCorePlus, qtbot: "QtBot", mock_fullfocus):
+def test_autofocus_relative_z_plan(core: CMMCorePlus, qtbot: QtBot, mock_fullfocus):
     # mock_autofocus sets z=100
     mda = MDASequence(
         stage_positions=[
@@ -181,7 +181,7 @@
     assert core.mda.engine._z_correction == {0: 75.0}
 
 
-def test_autofocus_retries(core: CMMCorePlus, qtbot: "QtBot", mock_fullfocus_failure):
+def test_autofocus_retries(core: CMMCorePlus, qtbot: QtBot, mock_fullfocus_failure):
     # mock_autofocus sets z=100
     mda = MDASequence(
         stage_positions=[
@@ -207,7 +207,8 @@
     # if fullfocus fails, the returned z position should be the home position of the
     # z plan (50). If fullfocus is working, it should 100.
     assert core.getZPosition() == 50
-=======
+
+
 def event_generator() -> Iterator[MDAEvent]:
     yield MDAEvent()
     yield MDAEvent()
@@ -237,5 +238,4 @@
         core.mda.run(seq)
 
     assert start_mock.call_count == 1
-    assert frame_mock.call_count == 2
->>>>>>> 5143b218
+    assert frame_mock.call_count == 2
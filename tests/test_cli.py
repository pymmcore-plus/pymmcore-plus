--- conflicted
+++ resolved
@@ -124,11 +124,7 @@
 
 ARGS: list[dict[str, dict | str]] = [
     {"z_plan": {"step": 0.24, "above": 1, "below": 2}},
-<<<<<<< HEAD
-    {"z_plan": {"step": 0.24, "range": 1}},
-=======
     {"z_plan": {"step": 0.24, "range": 4}},
->>>>>>> 8ce22347
     {"z_plan": {"step": 0.24, "range": 4}, "time_plan": {"interval": 0.2, "loops": 20}},
     {"time_plan": {"interval": 0.2, "loops": 20}},
     {"axis_order": "TPCZ", "time_plan": {"interval": 0.2, "loops": 20}},

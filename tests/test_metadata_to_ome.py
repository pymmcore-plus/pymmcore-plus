#!/usr/bin/env python3

from math import prod

import pytest
import useq
from ome_types import validate_xml

from pymmcore_plus import CMMCorePlus
from pymmcore_plus.mda._runner import GeneratorMDASequence
from pymmcore_plus.metadata._ome import create_ome_metadata

BASIC_SEQ = useq.MDASequence(
    time_plan=useq.TIntervalLoops(interval=0.5, loops=2),
    stage_positions=(
        useq.AbsolutePosition(x=100, y=100, name="FirstPosition"),
        useq.AbsolutePosition(x=200, y=200, name="SecondPosition"),
    ),
    z_plan=useq.ZRangeAround(range=3.0, step=1.0),
    channels=(
        useq.Channel(config="DAPI", exposure=20),
        useq.Channel(config="FITC", exposure=30),
        useq.Channel(config="DAPI", exposure=20),
    ),
)

PLATE_SEQ = useq.MDASequence(
    axis_order="pcz",
    stage_positions=useq.WellPlatePlan(
        plate=useq.WellPlate.from_str("96-well"),
        a1_center_xy=(0, 0),
        selected_wells=((0, 0, 0), (0, 1, 2)),
    ),
    z_plan=useq.ZRangeAround(range=3.0, step=1.0),
    channels=(
        useq.Channel(config="DAPI", exposure=20),
        useq.Channel(config="FITC", exposure=30),
    ),
)

PLATE_SEQ_FOVS = useq.MDASequence(
    axis_order="pcz",
    stage_positions=useq.WellPlatePlan(
        plate=useq.WellPlate.from_str("96-well"),
        a1_center_xy=(0, 0),
        selected_wells=((0, 0, 0), (0, 1, 2)),
        well_points_plan=useq.GridRowsColumns(rows=1, columns=2),
    ),
    z_plan=useq.ZRangeAround(range=3.0, step=1.0),
    channels=(
        useq.Channel(config="DAPI", exposure=20),
        useq.Channel(config="FITC", exposure=30),
    ),
)

GRID_SEQ = useq.MDASequence(
    time_plan=useq.TIntervalLoops(interval=0.5, loops=2),
    stage_positions=(
        useq.AbsolutePosition(x=100, y=100, name="FirstPosition"),
        useq.AbsolutePosition(x=200, y=200),
    ),
    channels=(
        useq.Channel(config="DAPI", exposure=20),
        useq.Channel(config="FITC", exposure=30),
        useq.Channel(config="DAPI", exposure=20),
    ),
    grid_plan=useq.GridRowsColumns(rows=2, columns=2),
)

SEQ_WITH_SUBSEQ_GRID = useq.MDASequence(
    stage_positions=(
        useq.AbsolutePosition(
            x=100,
            y=100,
            name="FirstPosition",
            sequence=useq.MDASequence(
                grid_plan=useq.GridRowsColumns(rows=2, columns=2)
            ),
        ),
        useq.AbsolutePosition(x=200, y=200, name="SecondPosition"),
    ),
    z_plan=useq.ZRangeAround(range=3.0, step=1.0),
    channels=(
        useq.Channel(config="DAPI", exposure=20),
        useq.Channel(config="FITC", exposure=30),
    ),
)


def _get_expected_images(seq: useq.MDASequence) -> int:
    expected_images = 0
    parent_grid = seq.grid_plan
    for pos in seq.stage_positions:
        sub_grid = pos.sequence.grid_plan if pos.sequence else None
        if plan := (sub_grid or parent_grid):
            num_pos = plan.num_positions()
        else:
            num_pos = 1
        expected_images += num_pos
    return expected_images


<<<<<<< HEAD
@pytest.mark.parametrize(
    "seq", [BASIC_SEQ, PLATE_SEQ, PLATE_SEQ_FOVS, GRID_SEQ, SEQ_WITH_SUBSEQ_GRID]
)
=======
def _verify_image_names(seq: useq.MDASequence, ome) -> None:
    """Verify that OME image names follow the _PositionKey naming convention."""
    # For well plate plans, verify well-based names
    if isinstance(seq.stage_positions, useq.WellPlatePlan):
        # Well plate positions use well names from the plan
        expected_names = []
        for idx, well_name in enumerate(
            [pos.name for pos in seq.stage_positions.image_positions]
        ):
            # Format: well_name_p{index:04d} or p{index:04d} if no name
            if well_name:
                expected_names.append(f"{well_name}_p{idx:04d}")
            else:
                expected_names.append(f"p{idx:04d}")

        actual_names = [img.name for img in ome.images]
        assert actual_names == expected_names, (
            f"Well plate image names mismatch.\n"
            f"Expected: {expected_names}\n"
            f"Actual: {actual_names}"
        )
        return

    # For regular positions with or without grids
    expected_names = []
    parent_grid = seq.grid_plan

    for p_idx, pos in enumerate(seq.stage_positions):
        pos_name = pos.name if hasattr(pos, "name") else None
        sub_grid = pos.sequence.grid_plan if pos.sequence else None
        grid_plan = sub_grid or parent_grid

        if grid_plan:
            # Has grid positions
            num_grid_positions = grid_plan.num_positions()
            for g_idx in range(num_grid_positions):
                if pos_name:
                    expected_names.append(f"{pos_name}_p{p_idx:04d}_g{g_idx:04d}")
                else:
                    expected_names.append(f"p{p_idx:04d}_g{g_idx:04d}")
        else:
            # No grid
            if pos_name:
                expected_names.append(f"{pos_name}_p{p_idx:04d}")
            else:
                expected_names.append(f"p{p_idx:04d}")

    actual_names = [img.name for img in ome.images]
    assert actual_names == expected_names, (
        f"Image names mismatch.\nExpected: {expected_names}\nActual: {actual_names}"
    )


@pytest.mark.parametrize("seq", [BASIC_SEQ, PLATE_SEQ, GRID_SEQ, SEQ_WITH_SUBSEQ_GRID])
>>>>>>> bb457058
def test_ome_generation(seq: useq.MDASequence) -> None:
    mmc = CMMCorePlus()
    mmc.loadSystemConfiguration("tests/local_config.cfg")
    mmc.setConfig("Objective", "20X")  # px size 0.5 µm
    mmc.setROI(0, 0, 100, 200)

    engine = mmc.mda.engine
    assert engine is not None
    summary_meta = engine.get_summary_metadata(seq)
    frame_meta_list = [
        engine.get_frame_metadata(event, runner_time_ms=idx * 500)
        for idx, event in enumerate(seq)
    ]

    ome = create_ome_metadata(summary_meta, frame_meta_list)
    validate_xml(ome.to_xml())

    assert len(ome.images) == _get_expected_images(seq)
    sizes = [v for k, v in seq.sizes.items() if v and k not in {"p", "g"}]
    assert len(ome.images[0].pixels.planes) == prod(sizes)

    # Verify image names follow the _PositionKey naming convention
    _verify_image_names(seq, ome)

    pixels = ome.images[0].pixels
    assert pixels.metadata_only is None
    assert pixels.tiff_data_blocks is not None
    assert len(pixels.tiff_data_blocks) == len(pixels.planes)

    for tiff_data, plane in zip(pixels.tiff_data_blocks, pixels.planes):
        assert tiff_data.first_z == plane.the_z
        assert tiff_data.first_c == plane.the_c
        assert tiff_data.first_t == plane.the_t
        assert tiff_data.plane_count == 1

    if isinstance((plan := seq.stage_positions), useq.WellPlatePlan):
        assert ome.plates is not None
        plate = ome.plates[0]
        assert plate.rows == plan.plate.rows
        assert plate.columns == plan.plate.columns

        # Count total WellSamples across all wells
        total_well_samples = sum(
            len(well.well_samples) if well.well_samples else 0 for well in plate.wells
        )
        # Total WellSamples should equal total image positions (including FOVs)
        assert total_well_samples == len(plan)

        # assert the well ids are correct
        for idx, well in enumerate(plate.wells):
            assert well.id == f"Well:{idx}"


def test_ome_generation_from_events() -> None:
    mmc = CMMCorePlus()
    mmc.loadSystemConfiguration("tests/local_config.cfg")
    mmc.setConfig("Objective", "20X")  # px size 0.5 µm
    mmc.setROI(0, 0, 100, 200)

    seq = GeneratorMDASequence()
    events = [
        useq.MDAEvent(
            x_pos=10,
            y_pos=3,
            pos_name="p0",
            channel={"config": "DAPI", "exposure": 10},
            index={"c": 0},
        ),
        useq.MDAEvent(
            x_pos=11,
            y_pos=3,
            pos_name="p0",
            channel={"config": "FITC", "exposure": 20},
            index={"c": 1},
        ),
        useq.MDAEvent(
            x_pos=12,
            y_pos=3,
            pos_name="p0",
            channel={"config": "DAPI", "exposure": 15},
            index={"c": 0},
        ),
    ]

    engine = mmc.mda.engine
    assert engine is not None
    summary_meta = engine.get_summary_metadata(seq)
    summary_meta.pop("mda_sequence")  # this isn't actually mandatory

    frame_meta_list = [
        engine.get_frame_metadata(event, runner_time_ms=idx * 500)
        for idx, event in enumerate(events)
    ]

    ome = create_ome_metadata(summary_meta, frame_meta_list)
    validate_xml(ome.to_xml())

    assert len(ome.images) == 1
    # Verify the image name follows _PositionKey convention: "p0_p0000"
    assert ome.images[0].name == "p0_p0000"
    assert len(ome.images[0].pixels.planes) == len(events)

    pixels = ome.images[0].pixels
    assert pixels.metadata_only is None
    assert pixels.tiff_data_blocks is not None
    assert len(pixels.tiff_data_blocks) == len(pixels.planes)

    for tiff_data, plane in zip(pixels.tiff_data_blocks, pixels.planes):
        assert tiff_data.first_z == plane.the_z
        assert tiff_data.first_c == plane.the_c
        assert tiff_data.first_t == plane.the_t
        assert tiff_data.plane_count == 1


def test_stupidly_empty_metadata() -> None:
    ome = create_ome_metadata({}, [])  # type: ignore
    validate_xml(ome.to_xml())
    assert len(ome.images) == 0


@pytest.mark.parametrize(
    "axis_order,expected_dimension_order",
    [
        # Test cases that verify the mapping from useq iteration order
        # to OME rasterization order (reversed)
        ("tpzc", "XYCZT"),  # t->p->z->c becomes C fastest, Z, T slowest
        ("tpcz", "XYZCT"),  # t->p->c->z becomes Z fastest, C, T slowest
        ("pcz", "XYZCT"),  # p->c->z becomes Z fastest, C slowest (T added)
        ("pzc", "XYCZT"),  # p->z->c becomes C fastest, Z slowest (T added)
        ("zcpt", "XYTCZ"),  # z->c->p->t becomes T fastest, C, Z slowest
        ("czpt", "XYTZC"),  # c->z->p->t becomes T fastest, Z, C slowest
        ("tc", "XYCTZ"),  # t->c becomes C fastest, T slowest (Z added at end)
        ("ct", "XYTCZ"),  # c->t becomes T fastest, C slowest (Z added at end)
        ("z", "XYZCT"),  # z only becomes Z fastest (C,T added at end)
        ("c", "XYCZT"),  # c only becomes C fastest (Z,T added)
        ("t", "XYTCZ"),  # t only becomes T fastest (C,Z added)
    ],
)
def test_dimension_order_from_axis_order(
    axis_order: str, expected_dimension_order: str
) -> None:
    """Test that useq axis_order is correctly converted to OME DimensionOrder.

    useq axis_order represents iteration order (outermost to innermost loop),
    while OME DimensionOrder represents rasterization order (fastest to slowest
    varying dimension). The mapping should reverse the filtered axes.
    """
    from ome_types.model import Pixels_DimensionOrder

    from pymmcore_plus.metadata._ome import _extract_dimension_order_from_sequence

    # Create a sequence with the specified axis order
    seq = useq.MDASequence(axis_order=tuple(axis_order))

    # Extract the dimension order
    result = _extract_dimension_order_from_sequence(seq)

    # Verify it matches the expected OME dimension order
    expected = getattr(Pixels_DimensionOrder, expected_dimension_order)
    assert result == expected, (
        f"For axis_order='{axis_order}', expected {expected_dimension_order} "
        f"but got {result}"
    )


def test_dimension_order_iteration_vs_rasterization() -> None:
    """Test relationship between iteration and rasterization order."""
    from pymmcore_plus.metadata._ome import _extract_dimension_order_from_sequence

    # Create a sequence with axis_order="tpzc"
    seq = useq.MDASequence(
        axis_order=("t", "p", "z", "c"),
        time_plan=useq.TIntervalLoops(interval=0, loops=2),
        stage_positions=(useq.Position(x=0, y=0),),
        z_plan=useq.ZRangeAround(range=2, step=1),
        channels=(
            useq.Channel(config="DAPI", exposure=10),
            useq.Channel(config="FITC", exposure=10),
        ),
    )  # Get the dimension order
    dimension_order = _extract_dimension_order_from_sequence(seq)
    assert str(dimension_order) == "Pixels_DimensionOrder.XYCZT"

    # Verify this matches the actual iteration pattern
    events = list(seq)[:6]  # First 6 events for one position

    # Check that C varies fastest (0->1 in consecutive events)
    assert events[0].index.get("c", 0) == 0
    assert events[1].index.get("c", 0) == 1
    assert events[0].index.get("z", 0) == events[1].index.get("z", 0)  # Z same
    assert events[0].index.get("t", 0) == events[1].index.get("t", 0)  # T same

    # Check that Z varies next (changes when C completes a cycle)
    assert events[2].index.get("z", 0) == 1  # Z increased
    assert events[2].index.get("c", 0) == 0  # C reset to 0
    assert events[2].index.get("t", 0) == 0  # T still same<|MERGE_RESOLUTION|>--- conflicted
+++ resolved
@@ -100,11 +100,6 @@
     return expected_images
 
 
-<<<<<<< HEAD
-@pytest.mark.parametrize(
-    "seq", [BASIC_SEQ, PLATE_SEQ, PLATE_SEQ_FOVS, GRID_SEQ, SEQ_WITH_SUBSEQ_GRID]
-)
-=======
 def _verify_image_names(seq: useq.MDASequence, ome) -> None:
     """Verify that OME image names follow the _PositionKey naming convention."""
     # For well plate plans, verify well-based names
@@ -158,8 +153,9 @@
     )
 
 
-@pytest.mark.parametrize("seq", [BASIC_SEQ, PLATE_SEQ, GRID_SEQ, SEQ_WITH_SUBSEQ_GRID])
->>>>>>> bb457058
+@pytest.mark.parametrize(
+    "seq", [BASIC_SEQ, PLATE_SEQ, PLATE_SEQ_FOVS, GRID_SEQ, SEQ_WITH_SUBSEQ_GRID]
+)
 def test_ome_generation(seq: useq.MDASequence) -> None:
     mmc = CMMCorePlus()
     mmc.loadSystemConfiguration("tests/local_config.cfg")

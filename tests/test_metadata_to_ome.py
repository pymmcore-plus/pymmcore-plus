--- conflicted
+++ resolved
@@ -100,7 +100,6 @@
     return expected_images
 
 
-<<<<<<< HEAD
 def _verify_image_names(seq: useq.MDASequence, ome) -> None:
     """Verify that OME image names follow the _PositionKey naming convention."""
     # For well plate plans, verify well-based names
@@ -154,8 +153,6 @@
     ), f"Image names mismatch.\nExpected: {expected_names}\nActual: {actual_names}"
 
 
-=======
->>>>>>> ac44ce41
 @pytest.mark.parametrize(
     "seq", [BASIC_SEQ, PLATE_SEQ, PLATE_SEQ_FOVS, GRID_SEQ, SEQ_WITH_SUBSEQ_GRID]
 )
@@ -205,12 +202,7 @@
 
         # Count total WellSamples across all wells
         total_well_samples = sum(
-<<<<<<< HEAD
-            len(well.well_samples) if well.well_samples else 0
-            for well in plate.wells
-=======
             len(well.well_samples) if well.well_samples else 0 for well in plate.wells
->>>>>>> ac44ce41
         )
         # Total WellSamples should equal total image positions (including FOVs)
         assert total_well_samples == len(plan)

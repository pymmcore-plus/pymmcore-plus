from unittest.mock import Mock, call

import pytest
from pymmcore import g_Keyword_Label as LABEL
from pymmcore import g_Keyword_State as STATE

from pymmcore_plus import CMMCorePlus
from pymmcore_plus.core.events import CMMCoreSignaler, PCoreSignaler, QCoreSignaler


@pytest.mark.parametrize("cls", [CMMCoreSignaler, QCoreSignaler])
def test_events_protocols(cls):
    obj = cls()
    name = cls.__name__
    if not isinstance(obj, PCoreSignaler):
        required = set(PCoreSignaler.__annotations__)
        raise AssertionError(
            f"{name!r} does not implement the CoreSignaler Protocol. "
            f"Missing attributes: {required - set(dir(obj))!r}"
        )
    for attr, value in PCoreSignaler.__annotations__.items():
        m = getattr(obj, attr)
        if not isinstance(m, value):
            raise AssertionError(
                f"'{name}.{attr}' expected type {value.__name__!r}, got {type(m)}"
            )


def test_set_property_events(core: CMMCorePlus):
    """Test that using setProperty always emits a propertyChanged event."""
    mock = Mock()
    core.events.propertyChanged.connect(mock)
    core.setProperty("Camera", "Binning", "2")
    mock.assert_called_once_with("Camera", "Binning", "2")

    mock.reset_mock()
    core.setProperty("Camera", "Binning", "1")
    mock.assert_called_once_with("Camera", "Binning", "1")

    mock.reset_mock()
    core.setProperty("Camera", "Binning", "1")
    mock.assert_not_called()  # value didn't change

    # this is not a property that the DemoCamera emits...
    # so with regular pymmcore, this would not be emitted.
    core.setProperty("Camera", "AllowMultiROI", "1")
    mock.assert_called_once_with("Camera", "AllowMultiROI", "1")


def test_set_state_events(core: CMMCorePlus):
    mock = Mock()
    core.events.propertyChanged.connect(mock)
    assert core.getState("Objective") == 1
    core.setState("Objective", 3)
    mock.assert_has_calls(
        [
            call("Objective", STATE, "3"),
            call("Objective", LABEL, "Nikon 20X Plan Fluor ELWD"),
        ]
    )
    assert core.getState("Objective") == 3

    mock.reset_mock()
    assert core.getState("Dichroic") == 0
    core.setStateLabel("Dichroic", "Q505LP")
    mock.assert_has_calls(
        [call("Dichroic", STATE, "1"), call("Dichroic", LABEL, "Q505LP")]
    )
    assert core.getState("Dichroic") == 1


def test_set_statedevice_property_emits_events(core: CMMCorePlus):
    mock = Mock()
    core.events.propertyChanged.connect(mock)
    assert core.getState("Objective") == 1
    assert core.getProperty("Objective", STATE) == "1"
    core.setProperty("Objective", STATE, "3")
    mock.assert_has_calls(
        [
            call("Objective", STATE, "3"),
            call("Objective", LABEL, "Nikon 20X Plan Fluor ELWD"),
        ]
    )
    assert core.getState("Objective") == 3
    assert core.getProperty("Objective", STATE) == "3"
    assert core.getProperty("Objective", LABEL) == "Nikon 20X Plan Fluor ELWD"

    mock.reset_mock()
    assert core.getProperty("Dichroic", LABEL) == "400DCLP"
    core.setProperty("Dichroic", LABEL, "Q505LP")
    mock.assert_has_calls(
        [call("Dichroic", STATE, "1"), call("Dichroic", LABEL, "Q505LP")]
    )
    assert core.getProperty("Dichroic", LABEL) == "Q505LP"
    assert core.getProperty("Dichroic", STATE) == "1"


def test_device_property_events(core: CMMCorePlus):
    mock1 = Mock()
    mock2 = Mock()
    core.events.devicePropertyChanged("Camera", "Gain").connect(mock1)
    core.events.devicePropertyChanged("Camera").connect(mock2)

    core.setProperty("Camera", "Gain", "6")
    mock1.assert_called_once_with("6")
    mock2.assert_called_once_with("Gain", "6")

    mock1.reset_mock()
    mock2.reset_mock()
    core.setProperty("Camera", "Binning", "2")
    mock1.assert_not_called()
    mock2.assert_called_once_with("Binning", "2")

    mock1.reset_mock()
    mock2.reset_mock()
    core.events.devicePropertyChanged("Camera", "Gain").disconnect(mock1)
    core.events.devicePropertyChanged("Camera").disconnect(mock2)
    core.setProperty("Camera", "Gain", "5")
    mock1.assert_not_called()
    mock2.assert_not_called()


def test_sequence_acquisition_events(core: CMMCorePlus):

    mock1 = Mock()
    mock2 = Mock()
    mock3 = Mock()

    core.events.startContinuousSequenceAcquisition.connect(mock1)
    core.events.stopSequenceAcquisition.connect(mock2)
    core.events.startSequenceAcquisition.connect(mock3)

    core.startContinuousSequenceAcquisition()
    mock1.assert_has_calls(
        [
            call(),
        ]
    )

    core.stopSequenceAcquisition()
    mock2.assert_has_calls(
        [
            call(core.getCameraDevice()),
        ]
    )

    # without camera label
    core.startSequenceAcquisition(5, 100.0, True)
    mock3.assert_has_calls(
        [
            call(core.getCameraDevice(), 5, 100.0, True),
        ]
    )
    core.stopSequenceAcquisition()
    mock2.assert_has_calls(
        [
            call(core.getCameraDevice()),
        ]
    )

    # with camera label
    cam = core.getCameraDevice()
    core.startSequenceAcquisition(cam, 5, 100.0, True)
    mock3.assert_has_calls(
        [
            call(cam, 5, 100.0, True),
        ]
    )
    core.stopSequenceAcquisition(cam)
    mock2.assert_has_calls(
        [
            call(cam),
        ]
    )


def test_shutter_device_events(core: CMMCorePlus):
    mock = Mock()
    core.events.propertyChanged.connect(mock)
    core.setShutterOpen("Shutter", True)
    mock.assert_has_calls(
        [
            call("Shutter", STATE, True),
        ]
    )
    assert core.getShutterOpen("Shutter")
    assert core.getProperty("Shutter", STATE) == "1"


def test_autoshutter_device_events(core: CMMCorePlus):
    mock = Mock()
    core.events.autoShutterSet.connect(mock)
    core.setAutoShutter(True)
    mock.assert_has_calls(
        [
            call(True),
        ]
    )
    assert core.getAutoShutter()


<<<<<<< HEAD
def test_groups_and_presets_events(core: CMMCorePlus):
    mock = Mock()
    core.events.presetDeleted.connect(mock)
    core.deleteConfig("Camera", "HighRes")
    mock.assert_has_calls(
        [
            call("Camera", "HighRes"),
        ]
    )
    assert "HighRes" not in core.getAvailableConfigs("Camera")

    mock = Mock()
    core.events.groupDeleted.connect(mock)
    core.deleteConfigGroup("Objective")
    mock.assert_has_calls(
        [
            call("Objective"),
        ]
    )
    assert "Objective" not in core.getAvailableConfigGroups()

    mock = Mock()
    core.events.newGroup.connect(mock)
    core.defineConfigGroup("Test")
    mock.assert_has_calls(
        [
            call("Test"),
        ]
    )
    assert "Test" in core.getAvailableConfigGroups()

    mock = Mock()
    core.events.newGroupPreset.connect(mock)
    core.defineConfig("NewGroup", "")
    mock.assert_has_calls(
        [
            call("NewGroup", "NewPreset", []),
        ]
    )
    assert "NewGroup" in core.getAvailableConfigGroups()
    assert "NewPreset" in core.getAvailableConfigs("NewGroup")

    mock = Mock()
    core.events.newGroupPreset.connect(mock)
    core.defineConfig("NewGroup_1", "New")
    mock.assert_has_calls(
        [
            call("NewGroup_1", "New", []),
        ]
    )
    assert "NewGroup_1" in core.getAvailableConfigGroups()
    assert "New" in core.getAvailableConfigs("NewGroup_1")

    mock = Mock()
    core.events.newGroupPreset.connect(mock)
    core.defineConfig("NewGroup_2", "New", "Dichroic", "Label", "Q505LP")
    mock.assert_has_calls(
        [
            call("NewGroup_2", "New", [("Dichroic", "Label", "Q505LP")]),
        ]
    )
    assert "NewGroup_2" in core.getAvailableConfigGroups()
    assert "New" in core.getAvailableConfigs("NewGroup_2")
    dpv = [(k[0], k[1], k[2]) for k in core.getConfigData("NewGroup_2", "New")]
    assert ("Dichroic", "Label", "Q505LP") in dpv

    mock = Mock()
    core.events.newGroupPreset.connect(mock)
    core.defineConfigFromDevicePropertyValueList(
        "TestGroup",
        "TestPreset",
        [("Dichroic", "Label", "Q505LP"), ("Emission", "Label", "Chroma-HQ700")],
    )
    mock.assert_has_calls(
        [
            call(
                "TestGroup",
                "TestPreset",
                [
                    ("Dichroic", "Label", "Q505LP"),
                    ("Emission", "Label", "Chroma-HQ700"),
                ],
            ),
        ]
    )
    assert "TestGroup" in core.getAvailableConfigGroups()
    assert "TestPreset" in core.getAvailableConfigs("TestGroup")
    dpv = [(k[0], k[1], k[2]) for k in core.getConfigData("TestGroup", "TestPreset")]
    assert (
        ("Dichroic", "Label", "Q505LP") and ("Emission", "Label", "Chroma-HQ700")
    ) in dpv

    core.deletePresetDeviceProperties(
        "TestGroup", "TestPreset", [("Emission", "Label")]
    )
    mock.assert_has_calls(
        [
            call("TestGroup", "TestPreset", [("Dichroic", "Label", "Q505LP")]),
        ]
    )
    dpv = [(k[0], k[1], k[2]) for k in core.getConfigData("TestGroup", "TestPreset")]
    assert ("Emission", "Label", "Chroma-HQ700") not in dpv
=======
def test_set_camera_roi_event(core: CMMCorePlus):
    mock = Mock()
    core.events.roiSet.connect(mock)
    core.setROI(10, 20, 100, 200)
    mock.assert_has_calls(
        [
            call(core.getCameraDevice(), 10, 20, 100, 200),
        ]
    )
    assert list(core.getROI()) == [10, 20, 100, 200]
>>>>>>> 3d027ead
<|MERGE_RESOLUTION|>--- conflicted
+++ resolved
@@ -199,7 +199,6 @@
     assert core.getAutoShutter()
 
 
-<<<<<<< HEAD
 def test_groups_and_presets_events(core: CMMCorePlus):
     mock = Mock()
     core.events.presetDeleted.connect(mock)
@@ -302,7 +301,6 @@
     )
     dpv = [(k[0], k[1], k[2]) for k in core.getConfigData("TestGroup", "TestPreset")]
     assert ("Emission", "Label", "Chroma-HQ700") not in dpv
-=======
 def test_set_camera_roi_event(core: CMMCorePlus):
     mock = Mock()
     core.events.roiSet.connect(mock)
@@ -312,5 +310,4 @@
             call(core.getCameraDevice(), 10, 20, 100, 200),
         ]
     )
-    assert list(core.getROI()) == [10, 20, 100, 200]
->>>>>>> 3d027ead
+    assert list(core.getROI()) == [10, 20, 100, 200]
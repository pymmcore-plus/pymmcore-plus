from __future__ import annotations

import os
import time
from datetime import datetime
from pathlib import Path
<<<<<<< HEAD
from typing import TYPE_CHECKING, Optional, Sequence, Tuple
=======
from typing import TYPE_CHECKING, List, Tuple, TypeVar, Union
>>>>>>> 02782ea3

import pymmcore
from loguru import logger
from pymmcore import CMMCore

from .._util import find_micromanager
from ._constants import DeviceDetectionStatus, DeviceType, PropertyType
from ._metadata import Metadata
from ._signals import _CMMCoreSignaler

<<<<<<< HEAD
if TYPE_CHECKING:
    import numpy as np
    from useq import MDASequence


class CMMCorePlus(CMMCore, _CMMCoreSignaler):
    def __init__(self, mm_path=None, adapter_paths: Sequence[str] = ()):
=======
_T = TypeVar("_T")

ListOrTuple = Union[List[_T], Tuple[_T, ...]]


class CMMCorePlus(pymmcore.CMMCore):
    def __init__(self, mm_path=None, adapter_paths: ListOrTuple[str] = ()):
>>>>>>> 02782ea3
        super().__init__()

        self._mm_path = mm_path or find_micromanager()
        if not adapter_paths and self._mm_path:
            adapter_paths = [self._mm_path]
        if adapter_paths:
            self.setDeviceAdapterSearchPaths(adapter_paths)

        self.events = _CMMCoreSignaler()
        self._callback_relay = MMCallbackRelay(self.events)
        self.registerCallback(self._callback_relay)
        self._canceled = False
        self._paused = False

    def __repr__(self) -> str:
        return f"<{type(self).__name__} at {hex(id(self))}>"

    # Re-implemented methods from the CMMCore API

    def setDeviceAdapterSearchPaths(self, adapter_paths: ListOrTuple[str]):
        # add to PATH as well for dynamic dlls
        if (
            not isinstance(adapter_paths, (list, tuple))
            and adapter_paths
            and all(isinstance(i, str) for i in adapter_paths)
        ):
            raise TypeError("adapter paths must be a sequence of strings")
        env_path = os.environ["PATH"]
        for p in adapter_paths:
            if p not in env_path:
                env_path = p + os.pathsep + env_path
        os.environ["PATH"] = env_path
        logger.info(f"setting adapter search paths: {adapter_paths}")
        super().setDeviceAdapterSearchPaths(adapter_paths)

    def loadSystemConfiguration(self, fileName="demo"):
        if fileName.lower() == "demo":
            if not self._mm_path:
                raise ValueError(  # pragma: no cover
                    "No micro-manager path provided. Cannot load 'demo' file.\nTry "
                    "installing micro-manager with `python install_mm.py`"
                )
            fileName = (Path(self._mm_path) / "MMConfig_demo.cfg").resolve()
        super().loadSystemConfiguration(str(fileName))

    def getDeviceType(self, label: str) -> DeviceType:
        """Returns device type."""
        return DeviceType(super().getDeviceType(label))

    def getPropertyType(self, label: str, propName: str) -> PropertyType:
        return PropertyType(super().getPropertyType(label, propName))

    def detectDevice(self, deviceLabel: str) -> DeviceDetectionStatus:
        """Tries to communicate to a device through a given serial port.

        Used to automate discovery of correct serial port.
        Also configures the serial port correctly.
        """
        return DeviceDetectionStatus(super().detectDevice(deviceLabel))

    # metadata overloads that don't require instantiating metadata first

    def getLastImageMD(
        self, md: Optional[Metadata] = None
    ) -> Tuple[np.ndarray, Metadata]:
        if md is None:
            md = Metadata()
        img = super().getLastImageMD(md)
        return img, md

    def popNextImageMD(
        self, md: Optional[Metadata] = None
    ) -> Tuple[np.ndarray, Metadata]:
        if md is None:
            md = Metadata()
        img = super().popNextImageMD(md)
        return img, md

    def getNBeforeLastImageMD(
        self, n: int, md: Optional[Metadata] = None
    ) -> Tuple[np.ndarray, Metadata]:
        if md is None:
            md = Metadata()
        img = super().getNBeforeLastImageMD(n, md)
        return img, md

    # NEW methods

    def setRelativeXYZPosition(
        self, dx: float = 0, dy: float = 0, dz: float = 0
    ) -> None:
        """Sets the relative XYZ position in microns."""
        if dx or dy:
            x, y = self.getXPosition(), self.getYPosition()
            self.setXYPosition(x + dx, y + dy)
        if dz:
            z = self.getPosition(self.getFocusDevice())
            self.setZPosition(z + dz)
        self.waitForDevice(self.getXYStageDevice())
        self.waitForDevice(self.getFocusDevice())

    def getZPosition(self) -> float:
        return self.getPosition(self.getFocusDevice())

    def setZPosition(self, val: float) -> None:
        return self.setPosition(self.getFocusDevice(), val)

    def getCameraChannelNames(self) -> Tuple[str, ...]:
        return tuple(
            self.getCameraChannelName(i)
            for i in range(self.getNumberOfCameraChannels())
        )

    def run_mda(self, sequence: MDASequence) -> None:
        self.events.sequenceStarted.emit(sequence)
        logger.info("MDA Started: {}", sequence)
        self._paused = False
        paused_time = 0.0
        t0 = time.perf_counter()  # reference time, in seconds
        for event in sequence:
            while self._paused and not self._canceled:
                paused_time += 0.1  # fixme: be more precise
                time.sleep(0.1)
            if self._canceled:
                logger.warning("MDA Canceled: {}", sequence)
                self.events.sequenceCanceled.emit(sequence)
                self._canceled = False
                break

            if event.min_start_time:
                go_at = event.min_start_time + paused_time
                # TODO: we need to enter a loop here checking paused and canceled.
                # otherwise you'll potentially wait a long time to cancel
                if go_at > time.perf_counter() - t0:
                    time.sleep(go_at - (time.perf_counter() - t0))
            logger.info(event)

            # prep hardware
            if event.x_pos is not None or event.y_pos is not None:
                x = event.x_pos or self.getXPosition()
                y = event.y_pos or self.getYPosition()
                self.setXYPosition(x, y)
            if event.z_pos is not None:
                self.setZPosition(event.z_pos)
            if event.channel is not None:
                self.setConfig(event.channel.group, event.channel.config)
            if event.exposure is not None:
                self.setExposure(event.exposure)

            # acquire
            self.waitForSystem()
            self.snapImage()
            img = self.getImage()

            self.events.frameReady.emit(img, event)

        logger.info("MDA Finished: {}", sequence)
        self.events.sequenceFinished.emit(sequence)

    def cancel(self):
        self._canceled = True

    def toggle_pause(self):
        self._paused = not self._paused
        self.events.sequencePauseToggled.emit(self._paused)

    def state(self) -> dict:
        # approx retrieval cost in comment (for demoCam)
        return {
            "bytest_per_pixel": self.getBytesPerPixel(),  # 149 ns
            "image_bit_depth": self.getImageBitDepth(),  # 147 ns
            "image_width": self.getImageWidth(),  # 172 ns
            "image_height": self.getImageHeight(),  # 164 ns
            "pixel_size_um": self.getPixelSizeUm(),  # 2.83 µs
            "xy_stage_device": self.getXYStageDevice(),  # 156 ns
            "xy_position": self.getXYPosition(),  # 1.1 µs
            "focus_device": self.getFocusDevice(),  # 112 ns
            "focus_position": self.getZPosition(),  # 1.03 µs
            "auto_focus_device": self.getAutoFocusDevice(),  # 150 ns
            "camera_device": self.getCameraDevice(),  # 159 ns
            "exposure": self.getExposure(),  # 726 ns
            "camera_channels": self.getCameraChannelNames(),  # 1 µs
            "galvo_device": self.getGalvoDevice(),  # 109 ns
            "image_processor_device": self.getImageProcessorDevice(),  # 110 ns
            "slm_device": self.getSLMDevice(),  # 110 ns
            "shutter_device": self.getShutterDevice(),  # 152 ns
            "datetime": str(datetime.now()),
        }


class _MMCallbackRelay(pymmcore.MMEventCallback):
    """Relays MMEventCallback methods to CMMCorePlus.signal."""

    def __init__(self, emitter: _CMMCoreSignaler):
        self._emitter = emitter
        super().__init__()

    @staticmethod
    def _make_reemitter(name):
        sig_name = name[2].lower() + name[3:]

        def reemit(self: _MMCallbackRelay, *args):
            try:
                getattr(self._emitter, sig_name).emit(*args)
            except Exception as e:
                import logging

                logging.getLogger(__name__).error(
                    "Exception occured in MMCorePlus callback %s: %s"
                    % (repr(sig_name), str(e))
                )

        return reemit


MMCallbackRelay = type(
    "MMCallbackRelay",
    (_MMCallbackRelay,),
    {
        n: _MMCallbackRelay._make_reemitter(n)
        for n in dir(pymmcore.MMEventCallback)
        if n.startswith("on")
    },
)<|MERGE_RESOLUTION|>--- conflicted
+++ resolved
@@ -4,30 +4,20 @@
 import time
 from datetime import datetime
 from pathlib import Path
-<<<<<<< HEAD
-from typing import TYPE_CHECKING, Optional, Sequence, Tuple
-=======
-from typing import TYPE_CHECKING, List, Tuple, TypeVar, Union
->>>>>>> 02782ea3
+from typing import TYPE_CHECKING, List, Optional, Tuple, TypeVar, Union
 
 import pymmcore
 from loguru import logger
-from pymmcore import CMMCore
 
 from .._util import find_micromanager
 from ._constants import DeviceDetectionStatus, DeviceType, PropertyType
 from ._metadata import Metadata
 from ._signals import _CMMCoreSignaler
 
-<<<<<<< HEAD
 if TYPE_CHECKING:
     import numpy as np
     from useq import MDASequence
 
-
-class CMMCorePlus(CMMCore, _CMMCoreSignaler):
-    def __init__(self, mm_path=None, adapter_paths: Sequence[str] = ()):
-=======
 _T = TypeVar("_T")
 
 ListOrTuple = Union[List[_T], Tuple[_T, ...]]
@@ -35,7 +25,6 @@
 
 class CMMCorePlus(pymmcore.CMMCore):
     def __init__(self, mm_path=None, adapter_paths: ListOrTuple[str] = ()):
->>>>>>> 02782ea3
         super().__init__()
 
         self._mm_path = mm_path or find_micromanager()

--- conflicted
+++ resolved
@@ -1,749 +1,475 @@
-<<<<<<< HEAD
-from __future__ import annotations
-
-import os
-import time
-from datetime import datetime
-from pathlib import Path
-from typing import TYPE_CHECKING, List, Optional, Tuple, TypeVar, Union
-
-import pymmcore
-from loguru import logger
-
-from .._util import find_micromanager
-from ._config import Configuration
-from ._constants import DeviceDetectionStatus, DeviceType, PropertyType
-from ._metadata import Metadata
-from ._signals import _CMMCoreSignaler
-
-if TYPE_CHECKING:
-    import numpy as np
-    from useq import MDASequence
-
-_T = TypeVar("_T")
-
-ListOrTuple = Union[List[_T], Tuple[_T, ...]]
-
-
-class CMMCorePlus(pymmcore.CMMCore):
-    def __init__(self, mm_path=None, adapter_paths: ListOrTuple[str] = ()):
-        super().__init__()
-
-        self._mm_path = mm_path or find_micromanager()
-        if not adapter_paths and self._mm_path:
-            adapter_paths = [self._mm_path]
-        if adapter_paths:
-            self.setDeviceAdapterSearchPaths(adapter_paths)
-
-        self.events = _CMMCoreSignaler()
-        self._callback_relay = MMCallbackRelay(self.events)
-        self.registerCallback(self._callback_relay)
-        self._canceled = False
-        self._paused = False
-
-    def __repr__(self) -> str:
-        return f"<{type(self).__name__} at {hex(id(self))}>"
-
-    # Re-implemented methods from the CMMCore API
-
-    def setDeviceAdapterSearchPaths(self, adapter_paths: ListOrTuple[str]):
-        # add to PATH as well for dynamic dlls
-        if (
-            not isinstance(adapter_paths, (list, tuple))
-            and adapter_paths
-            and all(isinstance(i, str) for i in adapter_paths)
-        ):
-            raise TypeError("adapter paths must be a sequence of strings")
-        env_path = os.environ["PATH"]
-        for p in adapter_paths:
-            if p not in env_path:
-                env_path = p + os.pathsep + env_path
-        os.environ["PATH"] = env_path
-        logger.info(f"setting adapter search paths: {adapter_paths}")
-        super().setDeviceAdapterSearchPaths(adapter_paths)
-
-    def loadSystemConfiguration(self, fileName="demo"):
-        if fileName.lower() == "demo":
-            if not self._mm_path:
-                raise ValueError(  # pragma: no cover
-                    "No micro-manager path provided. Cannot load 'demo' file.\nTry "
-                    "installing micro-manager with `python install_mm.py`"
-                )
-            fileName = (Path(self._mm_path) / "MMConfig_demo.cfg").resolve()
-        super().loadSystemConfiguration(str(fileName))
-
-    def getDeviceType(self, label: str) -> DeviceType:
-        """Returns device type."""
-        return DeviceType(super().getDeviceType(label))
-
-    def getPropertyType(self, label: str, propName: str) -> PropertyType:
-        return PropertyType(super().getPropertyType(label, propName))
-
-    def detectDevice(self, deviceLabel: str) -> DeviceDetectionStatus:
-        """Tries to communicate to a device through a given serial port.
-
-        Used to automate discovery of correct serial port.
-        Also configures the serial port correctly.
-        """
-        return DeviceDetectionStatus(super().detectDevice(deviceLabel))
-
-    # metadata overloads that don't require instantiating metadata first
-
-    def getLastImageMD(
-        self, md: Optional[Metadata] = None
-    ) -> Tuple[np.ndarray, Metadata]:
-        if md is None:
-            md = Metadata()
-        img = super().getLastImageMD(md)
-        return img, md
-
-    def popNextImageMD(
-        self, md: Optional[Metadata] = None
-    ) -> Tuple[np.ndarray, Metadata]:
-        if md is None:
-            md = Metadata()
-        img = super().popNextImageMD(md)
-        return img, md
-
-    def getNBeforeLastImageMD(
-        self, n: int, md: Optional[Metadata] = None
-    ) -> Tuple[np.ndarray, Metadata]:
-        if md is None:
-            md = Metadata()
-        img = super().getNBeforeLastImageMD(n, md)
-        return img, md
-
-    def setConfig(self, groupName: str, configName: str) -> None:
-        """Applies a configuration to a group."""
-        super().setConfig(groupName, configName)
-        # The onConfigGroupChanged callback has some limitations as
-        # discussed in https://github.com/micro-manager/mmCoreAndDevices/issues/25
-        # use the pymmcore-plus configSet signal as a workaround
-        self.events.configSet.emit(groupName, configName)
-
-    # config overrides
-
-    def getSystemStatePlus(self) -> Configuration:
-        """Return a nicer Configuration object.
-
-        This method is about 1.5x slower than getSystemState ... so we don't
-        override the super() method directly.
-        """
-        return Configuration.from_configuration(super().getSystemState())
-
-    # NEW methods
-
-    def setRelativeXYZPosition(
-        self, dx: float = 0, dy: float = 0, dz: float = 0
-    ) -> None:
-        """Sets the relative XYZ position in microns."""
-        if dx or dy:
-            x, y = self.getXPosition(), self.getYPosition()
-            self.setXYPosition(x + dx, y + dy)
-        if dz:
-            z = self.getPosition(self.getFocusDevice())
-            self.setZPosition(z + dz)
-        self.waitForDevice(self.getXYStageDevice())
-        self.waitForDevice(self.getFocusDevice())
-
-    def getZPosition(self) -> float:
-        return self.getPosition(self.getFocusDevice())
-
-    def setZPosition(self, val: float) -> None:
-        return self.setPosition(self.getFocusDevice(), val)
-
-    def getCameraChannelNames(self) -> Tuple[str, ...]:
-        return tuple(
-            self.getCameraChannelName(i)
-            for i in range(self.getNumberOfCameraChannels())
-        )
-
-    def run_mda(self, sequence: MDASequence) -> None:
-        self.events.sequenceStarted.emit(sequence)
-        logger.info("MDA Started: {}", sequence)
-        self._paused = False
-        paused_time = 0.0
-        t0 = time.perf_counter()  # reference time, in seconds
-
-        def check_canceled():
-            if self._canceled:
-                logger.warning("MDA Canceled: {}", sequence)
-                self.events.sequenceCanceled.emit(sequence)
-                self._canceled = False
-                return True
-            return False
-
-        for event in sequence:
-            while self._paused and not self._canceled:
-                paused_time += 0.1  # fixme: be more precise
-                time.sleep(0.1)
-
-            if check_canceled():
-                break
-
-            if event.min_start_time:
-                go_at = event.min_start_time + paused_time
-                # We need to enter a loop here checking paused and canceled.
-                # otherwise you'll potentially wait a long time to cancel
-                to_go = go_at - (time.perf_counter() - t0)
-                while to_go > 0:
-                    while self._paused and not self._canceled:
-                        paused_time += 0.1  # fixme: be more precise
-                        to_go += 0.1
-                        time.sleep(0.1)
-
-                    if self._canceled:
-                        break
-                    if to_go > 0.5:
-                        time.sleep(0.5)
-                    else:
-                        time.sleep(to_go)
-                    to_go = go_at - (time.perf_counter() - t0)
-
-            # check canceled again in case it was canceled
-            # during the waiting loop
-            if check_canceled():
-                break
-
-            logger.info(event)
-
-            # prep hardware
-            if event.x_pos is not None or event.y_pos is not None:
-                x = event.x_pos or self.getXPosition()
-                y = event.y_pos or self.getYPosition()
-                self.setXYPosition(x, y)
-            if event.z_pos is not None:
-                self.setZPosition(event.z_pos)
-            if event.channel is not None:
-                self.setConfig(event.channel.group, event.channel.config)
-            if event.exposure is not None:
-                self.setExposure(event.exposure)
-
-            # acquire
-            self.waitForSystem()
-            self.snapImage()
-            img = self.getImage()
-
-            self.events.frameReady.emit(img, event)
-
-        logger.info("MDA Finished: {}", sequence)
-        self.events.sequenceFinished.emit(sequence)
-
-    def cancel(self):
-        self._canceled = True
-
-    def toggle_pause(self):
-        self._paused = not self._paused
-        self.events.sequencePauseToggled.emit(self._paused)
-
-    def state(self, exclude=()) -> dict:
-        """A dict with commonly accessed state values.  Faster than getSystemState."""
-        # approx retrieval cost in comment (for demoCam)
-        return {
-            "AutoFocusDevice": self.getAutoFocusDevice(),  # 150 ns
-            "BytesPerPixel": self.getBytesPerPixel(),  # 149 ns
-            "CameraChannelNames": self.getCameraChannelNames(),  # 1 µs
-            "CameraDevice": self.getCameraDevice(),  # 159 ns
-            "Datetime": str(datetime.now()),
-            "Exposure": self.getExposure(),  # 726 ns
-            "FocusDevice": self.getFocusDevice(),  # 112 ns
-            "GalvoDevice": self.getGalvoDevice(),  # 109 ns
-            "ImageBitDepth": self.getImageBitDepth(),  # 147 ns
-            "ImageHeight": self.getImageHeight(),  # 164 ns
-            "ImageProcessorDevice": self.getImageProcessorDevice(),  # 110 ns
-            "ImageWidth": self.getImageWidth(),  # 172 ns
-            "PixelSizeUm": self.getPixelSizeUm(True),  # 2.2 µs  (True==cached)
-            "ShutterDevice": self.getShutterDevice(),  # 152 ns
-            "SLMDevice": self.getSLMDevice(),  # 110 ns
-            "XYPosition": self.getXYPosition(),  # 1.1 µs
-            "XYStageDevice": self.getXYStageDevice(),  # 156 ns
-            "ZPosition": self.getZPosition(),  # 1.03 µs
-        }
-
-
-class _MMCallbackRelay(pymmcore.MMEventCallback):
-    """Relays MMEventCallback methods to CMMCorePlus.signal."""
-
-    def __init__(self, emitter: _CMMCoreSignaler):
-        self._emitter = emitter
-        super().__init__()
-
-    @staticmethod
-    def _make_reemitter(name):
-        sig_name = name[2].lower() + name[3:]
-
-        def reemit(self: _MMCallbackRelay, *args):
-            try:
-                getattr(self._emitter, sig_name).emit(*args)
-            except Exception as e:
-                import logging
-
-                logging.getLogger(__name__).error(
-                    "Exception occured in MMCorePlus callback %s: %s"
-                    % (repr(sig_name), str(e))
-                )
-
-        return reemit
-
-
-MMCallbackRelay = type(
-    "MMCallbackRelay",
-    (_MMCallbackRelay,),
-    {
-        n: _MMCallbackRelay._make_reemitter(n)
-        for n in dir(pymmcore.MMEventCallback)
-        if n.startswith("on")
-    },
-)
-=======
-from __future__ import annotations
-
-import os
-import time
-from datetime import datetime
-from pathlib import Path
-from textwrap import dedent
-from typing import TYPE_CHECKING, Any, Dict, List, Optional, Tuple, TypeVar, Union
-
-import pymmcore
-from loguru import logger
-
-from .._util import find_micromanager
-from ._config import Configuration
-from ._constants import DeviceDetectionStatus, DeviceType, PropertyType
-from ._metadata import Metadata
-from ._signals import _CMMCoreSignaler
-
-if TYPE_CHECKING:
-    import numpy as np
-    from useq import MDASequence
-
-_T = TypeVar("_T")
-
-ListOrTuple = Union[List[_T], Tuple[_T, ...]]
-
-
-class CMMCorePlus(pymmcore.CMMCore):
-    def __init__(self, mm_path=None, adapter_paths: ListOrTuple[str] = ()):
-        super().__init__()
-
-        self._mm_path = mm_path or find_micromanager()
-        if not adapter_paths and self._mm_path:
-            adapter_paths = [self._mm_path]
-        if adapter_paths:
-            self.setDeviceAdapterSearchPaths(adapter_paths)
-
-        self.events = _CMMCoreSignaler()
-        self._callback_relay = MMCallbackRelay(self.events)
-        self.registerCallback(self._callback_relay)
-        self._canceled = False
-        self._paused = False
-
-    def __repr__(self) -> str:
-        return f"<{type(self).__name__} at {hex(id(self))}>"
-
-    # Re-implemented methods from the CMMCore API
-
-    def setProperty(
-        self, label: str, propName: str, propValue: Union[bool, float, int, str]
-    ) -> None:
-        """setProperty with more reliable event emission.
-
-        As stated by Nico: "Callbacks are mainly used to give devices the opportunity to
-        signal back to the UI."
-        https://forum.image.sc/t/micromanager-events-core-events-not-coming-through/53014/2
-
-        Because it's left to the device adapter to emit a signal, in many cases uses
-        `setProperty()` will NOT lead to a new `propertyChanged` event getting emitted.
-        But that makes it hard to create listeners (i.e. in the gui or elsewhere).
-
-        While this method override cannot completely solve that problem (core-internal
-        changes will still lack an associated event emission in many cases), it can at
-        least guarantee that if we use `CMMCorePlus.setProperty` to change the property,
-        then a `propertyChanged` event will be emitted if the value did indeed change.
-
-        Parameters
-        ----------
-        label : str
-            device label
-        propName : str
-            property name
-        propValue : Union[bool, float, int, str]
-            new value
-        """
-        before = super().getProperty(label, propName)
-        with self.events.propertyChanged.blocked():  # block the native event.
-            super().setProperty(label, propName, propValue)
-        after = super().getProperty(label, propName)
-        if before != after:
-            self.events.propertyChanged.emit(label, propName, after)
-
-    def setDeviceAdapterSearchPaths(self, adapter_paths: ListOrTuple[str]):
-        # add to PATH as well for dynamic dlls
-        if (
-            not isinstance(adapter_paths, (list, tuple))
-            and adapter_paths
-            and all(isinstance(i, str) for i in adapter_paths)
-        ):
-            raise TypeError("adapter paths must be a sequence of strings")
-        env_path = os.environ["PATH"]
-        for p in adapter_paths:
-            if p not in env_path:
-                env_path = p + os.pathsep + env_path
-        os.environ["PATH"] = env_path
-        logger.info(f"setting adapter search paths: {adapter_paths}")
-        super().setDeviceAdapterSearchPaths(adapter_paths)
-
-    def loadSystemConfiguration(self, fileName="demo"):
-        if fileName.lower() == "demo":
-            if not self._mm_path:
-                raise ValueError(  # pragma: no cover
-                    "No micro-manager path provided. Cannot load 'demo' file.\nTry "
-                    "installing micro-manager with `python install_mm.py`"
-                )
-            fileName = (Path(self._mm_path) / "MMConfig_demo.cfg").resolve()
-        super().loadSystemConfiguration(str(fileName))
-
-    def getDeviceType(self, label: str) -> DeviceType:
-        """Returns device type."""
-        return DeviceType(super().getDeviceType(label))
-
-    def getPropertyType(self, label: str, propName: str) -> PropertyType:
-        return PropertyType(super().getPropertyType(label, propName))
-
-    def detectDevice(self, deviceLabel: str) -> DeviceDetectionStatus:
-        """Tries to communicate to a device through a given serial port.
-
-        Used to automate discovery of correct serial port.
-        Also configures the serial port correctly.
-        """
-        return DeviceDetectionStatus(super().detectDevice(deviceLabel))
-
-    # config overrides
-
-    def getConfigData(
-        self, configGroup: str, configName: str, *, native=False
-    ) -> Configuration:
-        """Returns the configuration object for a given group and name."""
-
-        cfg = super().getConfigData(configGroup, configName)
-        return cfg if native else Configuration.from_configuration(cfg)
-
-    def getConfigGroupState(self, group: str, *, native=False) -> Configuration:
-        """Returns the partial state of the system, for the devices included in the
-        specified group.
-        """
-        cfg = super().getConfigGroupState(group)
-        return cfg if native else Configuration.from_configuration(cfg)
-
-    def getConfigGroupStateFromCache(
-        self, group: str, *, native=False
-    ) -> Configuration:
-        """Returns the partial state of the system cache, for the devices included
-        in the specified group.
-        """
-        cfg = super().getConfigGroupStateFromCache(group)
-        return cfg if native else Configuration.from_configuration(cfg)
-
-    def getConfigState(self, group: str, config: str, *, native=False) -> Configuration:
-        """Returns a partial state of the system, for devices included in the
-        specified configuration.
-        """
-        cfg = super().getConfigState(group, config)
-        return cfg if native else Configuration.from_configuration(cfg)
-
-    def getSystemState(self, *, native=False) -> Configuration:
-        """Returns the entire system state."""
-        cfg = super().getSystemState()
-        return cfg if native else Configuration.from_configuration(cfg)
-
-    def getSystemStateCache(self, *, native=False) -> Configuration:
-        """Returns the entire system state from cache"""
-        cfg = super().getSystemStateCache()
-        return cfg if native else Configuration.from_configuration(cfg)
-
-    # metadata overloads that don't require instantiating metadata first
-
-    def getLastImageMD(
-        self, md: Optional[Metadata] = None
-    ) -> Tuple[np.ndarray, Metadata]:
-        if md is None:
-            md = Metadata()
-        img = super().getLastImageMD(md)
-        return img, md
-
-    def popNextImageMD(
-        self, md: Optional[Metadata] = None
-    ) -> Tuple[np.ndarray, Metadata]:
-        if md is None:
-            md = Metadata()
-        img = super().popNextImageMD(md)
-        return img, md
-
-    def popNextImage(self) -> np.ndarray:
-        """Gets and removes the next image from the circular buffer.
-
-        The pymmcore-plus implementation will convert images with n_components > 1
-        to a shape (w, h, num_components) and dtype `img.dtype.itemsize//ncomp`
-        """
-        return self._fix_image(super().popNextImage())
-
-    def getNBeforeLastImageMD(
-        self, n: int, md: Optional[Metadata] = None
-    ) -> Tuple[np.ndarray, Metadata]:
-        if md is None:
-            md = Metadata()
-        img = super().getNBeforeLastImageMD(n, md)
-        return img, md
-
-    def setConfig(self, groupName: str, configName: str) -> None:
-        """Applies a configuration to a group."""
-        super().setConfig(groupName, configName)
-        # The onConfigGroupChanged callback has some limitations as
-        # discussed in https://github.com/micro-manager/mmCoreAndDevices/issues/25
-        # use the pymmcore-plus configSet signal as a workaround
-        self.events.configSet.emit(groupName, configName)
-
-    # NEW methods
-
-    def getDeviceProperties(self, device_label: str) -> Dict[str, Any]:
-        """Return all current properties for device `device_label`."""
-        return {
-            name: self.getProperty(device_label, name)
-            for name in self.getDevicePropertyNames(device_label)
-        }
-
-    def getDeviceSchema(self, device_label: str) -> Dict[str, Any]:
-        """Return dict in JSON-schema format for propties of `device_label`.
-
-        Use `json.dump` to convert this dict to a JSON string.
-        """
-        d = {
-            "title": self.getDeviceName(device_label),
-            "description": self.getDeviceDescription(device_label),
-            "type": "object",
-            "properties": {},
-        }
-        for prop_name in self.getDevicePropertyNames(device_label):
-            _type = self.getPropertyType(device_label, prop_name)
-            d["properties"][prop_name] = p = {}
-            if _type.to_json() != "null":
-                p["type"] = _type.to_json()
-            if self.hasPropertyLimits(device_label, prop_name):
-                min_ = self.getPropertyLowerLimit(device_label, prop_name)
-                max_ = self.getPropertyUpperLimit(device_label, prop_name)
-                p["minimum"] = min_
-                p["maximum"] = max_
-            allowed = self.getAllowedPropertyValues(device_label, prop_name)
-            if allowed:
-                if set(allowed) == {"0", "1"} and _type.to_json() == "integer":
-                    p["type"] = "boolean"
-                else:
-                    cls = _type.to_python()
-                    p["enum"] = [cls(i) if cls else i for i in allowed]
-            if self.isPropertyReadOnly(device_label, prop_name):
-                p["readOnly"] = True
-                p["default"] = self.getProperty(device_label, prop_name)
-            if self.isPropertySequenceable(device_label, prop_name):
-                p["sequenceable"] = True
-                p["sequence_max_length"] = self.getPropertySequenceMaxLength(
-                    device_label, prop_name
-                )
-            if self.isPropertyPreInit(device_label, prop_name):
-                p["preInit"] = True
-        if not d["properties"]:
-            del d["properties"]
-            del d["type"]
-        return d
-
-    def setRelativeXYZPosition(
-        self, dx: float = 0, dy: float = 0, dz: float = 0
-    ) -> None:
-        """Sets the relative XYZ position in microns."""
-        if dx or dy:
-            x, y = self.getXPosition(), self.getYPosition()
-            self.setXYPosition(x + dx, y + dy)
-        if dz:
-            z = self.getPosition(self.getFocusDevice())
-            self.setZPosition(z + dz)
-        self.waitForDevice(self.getXYStageDevice())
-        self.waitForDevice(self.getFocusDevice())
-
-    def getZPosition(self) -> float:
-        return self.getPosition(self.getFocusDevice())
-
-    def setZPosition(self, val: float) -> None:
-        return self.setPosition(self.getFocusDevice(), val)
-
-    def getCameraChannelNames(self) -> Tuple[str, ...]:
-        return tuple(
-            self.getCameraChannelName(i)
-            for i in range(self.getNumberOfCameraChannels())
-        )
-
-    def run_mda(self, sequence: MDASequence) -> None:
-        self.events.sequenceStarted.emit(sequence)
-        logger.info("MDA Started: {}", sequence)
-        self._paused = False
-        paused_time = 0.0
-        t0 = time.perf_counter()  # reference time, in seconds
-        for event in sequence:
-            while self._paused and not self._canceled:
-                paused_time += 0.1  # fixme: be more precise
-                time.sleep(0.1)
-            if self._canceled:
-                logger.warning("MDA Canceled: {}", sequence)
-                self.events.sequenceCanceled.emit(sequence)
-                self._canceled = False
-                break
-
-            if event.min_start_time:
-                go_at = event.min_start_time + paused_time
-                # TODO: we need to enter a loop here checking paused and canceled.
-                # otherwise you'll potentially wait a long time to cancel
-                if go_at > time.perf_counter() - t0:
-                    time.sleep(go_at - (time.perf_counter() - t0))
-            logger.info(event)
-
-            # prep hardware
-            if event.x_pos is not None or event.y_pos is not None:
-                x = event.x_pos or self.getXPosition()
-                y = event.y_pos or self.getYPosition()
-                self.setXYPosition(x, y)
-            if event.z_pos is not None:
-                self.setZPosition(event.z_pos)
-            if event.channel is not None:
-                self.setConfig(event.channel.group, event.channel.config)
-            if event.exposure is not None:
-                self.setExposure(event.exposure)
-
-            # acquire
-            self.waitForSystem()
-            self.snapImage()
-            img = self.getImage()
-
-            self.events.frameReady.emit(img, event)
-
-        logger.info("MDA Finished: {}", sequence)
-        self.events.sequenceFinished.emit(sequence)
-
-    def _fix_image(self, img: np.ndarray) -> np.ndarray:
-        """Fix img shape/dtype based on `self.getNumberOfComponents()`.
-
-        convert images with n_components > 1
-        to a shape (w, h, num_components) and dtype `img.dtype.itemsize//ncomp`
-
-        Parameters
-        ----------
-        img : np.ndarray
-            input image
-
-        Returns
-        -------
-        np.ndarray
-            output image (possibly new shape and dtype)
-        """
-        if self.getNumberOfComponents() == 4:
-            new_shape = img.shape + (4,)
-            img = img.view(dtype=f"u{img.dtype.itemsize//4}")
-            img = img.reshape(new_shape)[:, :, (2, 1, 0, 3)]  # mmcore gives bgra
-        return img
-
-    def getImage(self, *args, fix=True) -> np.ndarray:
-        """Exposes the internal image buffer.
-
-        The pymmcore-plus implementation will convert images with n_components > 1
-        to a shape (w, h, num_components) and dtype `img.dtype.itemsize//ncomp`
-        """
-        img = super().getImage(*args)
-        return self._fix_image(img) if fix else img
-
-    def cancel(self):
-        self._canceled = True
-
-    def toggle_pause(self):
-        self._paused = not self._paused
-        self.events.sequencePauseToggled.emit(self._paused)
-
-    def state(self, exclude=()) -> dict:
-        """A dict with commonly accessed state values.  Faster than getSystemState."""
-        # approx retrieval cost in comment (for demoCam)
-        return {
-            "AutoFocusDevice": self.getAutoFocusDevice(),  # 150 ns
-            "BytesPerPixel": self.getBytesPerPixel(),  # 149 ns
-            "CameraChannelNames": self.getCameraChannelNames(),  # 1 µs
-            "CameraDevice": self.getCameraDevice(),  # 159 ns
-            "Datetime": str(datetime.now()),
-            "Exposure": self.getExposure(),  # 726 ns
-            "FocusDevice": self.getFocusDevice(),  # 112 ns
-            "GalvoDevice": self.getGalvoDevice(),  # 109 ns
-            "ImageBitDepth": self.getImageBitDepth(),  # 147 ns
-            "ImageHeight": self.getImageHeight(),  # 164 ns
-            "ImageProcessorDevice": self.getImageProcessorDevice(),  # 110 ns
-            "ImageWidth": self.getImageWidth(),  # 172 ns
-            "PixelSizeUm": self.getPixelSizeUm(True),  # 2.2 µs  (True==cached)
-            "ShutterDevice": self.getShutterDevice(),  # 152 ns
-            "SLMDevice": self.getSLMDevice(),  # 110 ns
-            "XYPosition": self.getXYPosition(),  # 1.1 µs
-            "XYStageDevice": self.getXYStageDevice(),  # 156 ns
-            "ZPosition": self.getZPosition(),  # 1.03 µs
-        }
-
-
-for name in (
-    "getConfigData",
-    "getConfigGroupState",
-    "getConfigGroupStateFromCache",
-    "getConfigState",
-    "getSystemState",
-    "getSystemStateCache",
-):
-    native_doc = getattr(pymmcore.CMMCore, name).__doc__
-    getattr(CMMCorePlus, name).__doc__ += (
-        "\n"
-        + native_doc
-        + dedent(
-            """
-    By default, this method returns a `pymmcore_plus.Configuration` object, which
-    provides some conveniences over the native `pymmcore.Configuration` object, however
-    this adds a little overhead. Use `native=True` to avoid the conversion.
-    """
-        ).strip()
-    )
-
-
-class _MMCallbackRelay(pymmcore.MMEventCallback):
-    """Relays MMEventCallback methods to CMMCorePlus.signal."""
-
-    def __init__(self, emitter: _CMMCoreSignaler):
-        self._emitter = emitter
-        super().__init__()
-
-    @staticmethod
-    def _make_reemitter(name):
-        sig_name = name[2].lower() + name[3:]
-
-        def reemit(self: _MMCallbackRelay, *args):
-            try:
-                getattr(self._emitter, sig_name).emit(*args)
-            except Exception as e:
-                import logging
-
-                logging.getLogger(__name__).error(
-                    "Exception occured in MMCorePlus callback %s: %s"
-                    % (repr(sig_name), str(e))
-                )
-
-        return reemit
-
-
-MMCallbackRelay = type(
-    "MMCallbackRelay",
-    (_MMCallbackRelay,),
-    {
-        n: _MMCallbackRelay._make_reemitter(n)
-        for n in dir(pymmcore.MMEventCallback)
-        if n.startswith("on")
-    },
-)
->>>>>>> 913731b6
+from __future__ import annotations
+
+import os
+import time
+from datetime import datetime
+from pathlib import Path
+from textwrap import dedent
+from typing import TYPE_CHECKING, Any, Dict, List, Optional, Tuple, TypeVar, Union
+
+import pymmcore
+from loguru import logger
+
+from .._util import find_micromanager
+from ._config import Configuration
+from ._constants import DeviceDetectionStatus, DeviceType, PropertyType
+from ._metadata import Metadata
+from ._signals import _CMMCoreSignaler
+
+if TYPE_CHECKING:
+    import numpy as np
+    from useq import MDASequence
+
+_T = TypeVar("_T")
+
+ListOrTuple = Union[List[_T], Tuple[_T, ...]]
+
+
+class CMMCorePlus(pymmcore.CMMCore):
+    def __init__(self, mm_path=None, adapter_paths: ListOrTuple[str] = ()):
+        super().__init__()
+
+        self._mm_path = mm_path or find_micromanager()
+        if not adapter_paths and self._mm_path:
+            adapter_paths = [self._mm_path]
+        if adapter_paths:
+            self.setDeviceAdapterSearchPaths(adapter_paths)
+
+        self.events = _CMMCoreSignaler()
+        self._callback_relay = MMCallbackRelay(self.events)
+        self.registerCallback(self._callback_relay)
+        self._canceled = False
+        self._paused = False
+
+    def __repr__(self) -> str:
+        return f"<{type(self).__name__} at {hex(id(self))}>"
+
+    # Re-implemented methods from the CMMCore API
+
+    def setProperty(
+        self, label: str, propName: str, propValue: Union[bool, float, int, str]
+    ) -> None:
+        """setProperty with more reliable event emission.
+
+        As stated by Nico: "Callbacks are mainly used to give devices the opportunity to
+        signal back to the UI."
+        https://forum.image.sc/t/micromanager-events-core-events-not-coming-through/53014/2
+
+        Because it's left to the device adapter to emit a signal, in many cases uses
+        `setProperty()` will NOT lead to a new `propertyChanged` event getting emitted.
+        But that makes it hard to create listeners (i.e. in the gui or elsewhere).
+
+        While this method override cannot completely solve that problem (core-internal
+        changes will still lack an associated event emission in many cases), it can at
+        least guarantee that if we use `CMMCorePlus.setProperty` to change the property,
+        then a `propertyChanged` event will be emitted if the value did indeed change.
+
+        Parameters
+        ----------
+        label : str
+            device label
+        propName : str
+            property name
+        propValue : Union[bool, float, int, str]
+            new value
+        """
+        before = super().getProperty(label, propName)
+        with self.events.propertyChanged.blocked():  # block the native event.
+            super().setProperty(label, propName, propValue)
+        after = super().getProperty(label, propName)
+        if before != after:
+            self.events.propertyChanged.emit(label, propName, after)
+
+    def setDeviceAdapterSearchPaths(self, adapter_paths: ListOrTuple[str]):
+        # add to PATH as well for dynamic dlls
+        if (
+            not isinstance(adapter_paths, (list, tuple))
+            and adapter_paths
+            and all(isinstance(i, str) for i in adapter_paths)
+        ):
+            raise TypeError("adapter paths must be a sequence of strings")
+        env_path = os.environ["PATH"]
+        for p in adapter_paths:
+            if p not in env_path:
+                env_path = p + os.pathsep + env_path
+        os.environ["PATH"] = env_path
+        logger.info(f"setting adapter search paths: {adapter_paths}")
+        super().setDeviceAdapterSearchPaths(adapter_paths)
+
+    def loadSystemConfiguration(self, fileName="demo"):
+        if fileName.lower() == "demo":
+            if not self._mm_path:
+                raise ValueError(  # pragma: no cover
+                    "No micro-manager path provided. Cannot load 'demo' file.\nTry "
+                    "installing micro-manager with `python install_mm.py`"
+                )
+            fileName = (Path(self._mm_path) / "MMConfig_demo.cfg").resolve()
+        super().loadSystemConfiguration(str(fileName))
+
+    def getDeviceType(self, label: str) -> DeviceType:
+        """Returns device type."""
+        return DeviceType(super().getDeviceType(label))
+
+    def getPropertyType(self, label: str, propName: str) -> PropertyType:
+        return PropertyType(super().getPropertyType(label, propName))
+
+    def detectDevice(self, deviceLabel: str) -> DeviceDetectionStatus:
+        """Tries to communicate to a device through a given serial port.
+
+        Used to automate discovery of correct serial port.
+        Also configures the serial port correctly.
+        """
+        return DeviceDetectionStatus(super().detectDevice(deviceLabel))
+
+    # config overrides
+
+    def getConfigData(
+        self, configGroup: str, configName: str, *, native=False
+    ) -> Configuration:
+        """Returns the configuration object for a given group and name."""
+
+        cfg = super().getConfigData(configGroup, configName)
+        return cfg if native else Configuration.from_configuration(cfg)
+
+    def getConfigGroupState(self, group: str, *, native=False) -> Configuration:
+        """Returns the partial state of the system, for the devices included in the
+        specified group.
+        """
+        cfg = super().getConfigGroupState(group)
+        return cfg if native else Configuration.from_configuration(cfg)
+
+    def getConfigGroupStateFromCache(
+        self, group: str, *, native=False
+    ) -> Configuration:
+        """Returns the partial state of the system cache, for the devices included
+        in the specified group.
+        """
+        cfg = super().getConfigGroupStateFromCache(group)
+        return cfg if native else Configuration.from_configuration(cfg)
+
+    def getConfigState(self, group: str, config: str, *, native=False) -> Configuration:
+        """Returns a partial state of the system, for devices included in the
+        specified configuration.
+        """
+        cfg = super().getConfigState(group, config)
+        return cfg if native else Configuration.from_configuration(cfg)
+
+    def getSystemState(self, *, native=False) -> Configuration:
+        """Returns the entire system state."""
+        cfg = super().getSystemState()
+        return cfg if native else Configuration.from_configuration(cfg)
+
+    def getSystemStateCache(self, *, native=False) -> Configuration:
+        """Returns the entire system state from cache"""
+        cfg = super().getSystemStateCache()
+        return cfg if native else Configuration.from_configuration(cfg)
+
+    # metadata overloads that don't require instantiating metadata first
+
+    def getLastImageMD(
+        self, md: Optional[Metadata] = None
+    ) -> Tuple[np.ndarray, Metadata]:
+        if md is None:
+            md = Metadata()
+        img = super().getLastImageMD(md)
+        return img, md
+
+    def popNextImageMD(
+        self, md: Optional[Metadata] = None
+    ) -> Tuple[np.ndarray, Metadata]:
+        if md is None:
+            md = Metadata()
+        img = super().popNextImageMD(md)
+        return img, md
+
+    def popNextImage(self) -> np.ndarray:
+        """Gets and removes the next image from the circular buffer.
+
+        The pymmcore-plus implementation will convert images with n_components > 1
+        to a shape (w, h, num_components) and dtype `img.dtype.itemsize//ncomp`
+        """
+        return self._fix_image(super().popNextImage())
+
+    def getNBeforeLastImageMD(
+        self, n: int, md: Optional[Metadata] = None
+    ) -> Tuple[np.ndarray, Metadata]:
+        if md is None:
+            md = Metadata()
+        img = super().getNBeforeLastImageMD(n, md)
+        return img, md
+
+    def setConfig(self, groupName: str, configName: str) -> None:
+        """Applies a configuration to a group."""
+        super().setConfig(groupName, configName)
+        # The onConfigGroupChanged callback has some limitations as
+        # discussed in https://github.com/micro-manager/mmCoreAndDevices/issues/25
+        # use the pymmcore-plus configSet signal as a workaround
+        self.events.configSet.emit(groupName, configName)
+
+    # NEW methods
+
+    def getDeviceProperties(self, device_label: str) -> Dict[str, Any]:
+        """Return all current properties for device `device_label`."""
+        return {
+            name: self.getProperty(device_label, name)
+            for name in self.getDevicePropertyNames(device_label)
+        }
+
+    def getDeviceSchema(self, device_label: str) -> Dict[str, Any]:
+        """Return dict in JSON-schema format for propties of `device_label`.
+
+        Use `json.dump` to convert this dict to a JSON string.
+        """
+        d = {
+            "title": self.getDeviceName(device_label),
+            "description": self.getDeviceDescription(device_label),
+            "type": "object",
+            "properties": {},
+        }
+        for prop_name in self.getDevicePropertyNames(device_label):
+            _type = self.getPropertyType(device_label, prop_name)
+            d["properties"][prop_name] = p = {}
+            if _type.to_json() != "null":
+                p["type"] = _type.to_json()
+            if self.hasPropertyLimits(device_label, prop_name):
+                min_ = self.getPropertyLowerLimit(device_label, prop_name)
+                max_ = self.getPropertyUpperLimit(device_label, prop_name)
+                p["minimum"] = min_
+                p["maximum"] = max_
+            allowed = self.getAllowedPropertyValues(device_label, prop_name)
+            if allowed:
+                if set(allowed) == {"0", "1"} and _type.to_json() == "integer":
+                    p["type"] = "boolean"
+                else:
+                    cls = _type.to_python()
+                    p["enum"] = [cls(i) if cls else i for i in allowed]
+            if self.isPropertyReadOnly(device_label, prop_name):
+                p["readOnly"] = True
+                p["default"] = self.getProperty(device_label, prop_name)
+            if self.isPropertySequenceable(device_label, prop_name):
+                p["sequenceable"] = True
+                p["sequence_max_length"] = self.getPropertySequenceMaxLength(
+                    device_label, prop_name
+                )
+            if self.isPropertyPreInit(device_label, prop_name):
+                p["preInit"] = True
+        if not d["properties"]:
+            del d["properties"]
+            del d["type"]
+        return d
+
+    def setRelativeXYZPosition(
+        self, dx: float = 0, dy: float = 0, dz: float = 0
+    ) -> None:
+        """Sets the relative XYZ position in microns."""
+        if dx or dy:
+            x, y = self.getXPosition(), self.getYPosition()
+            self.setXYPosition(x + dx, y + dy)
+        if dz:
+            z = self.getPosition(self.getFocusDevice())
+            self.setZPosition(z + dz)
+        self.waitForDevice(self.getXYStageDevice())
+        self.waitForDevice(self.getFocusDevice())
+
+    def getZPosition(self) -> float:
+        return self.getPosition(self.getFocusDevice())
+
+    def setZPosition(self, val: float) -> None:
+        return self.setPosition(self.getFocusDevice(), val)
+
+    def getCameraChannelNames(self) -> Tuple[str, ...]:
+        return tuple(
+            self.getCameraChannelName(i)
+            for i in range(self.getNumberOfCameraChannels())
+        )
+
+    def run_mda(self, sequence: MDASequence) -> None:
+        self.events.sequenceStarted.emit(sequence)
+        logger.info("MDA Started: {}", sequence)
+        self._paused = False
+        paused_time = 0.0
+        t0 = time.perf_counter()  # reference time, in seconds
+
+        def check_canceled():
+            if self._canceled:
+                logger.warning("MDA Canceled: {}", sequence)
+                self.events.sequenceCanceled.emit(sequence)
+                self._canceled = False
+                return True
+            return False
+
+        for event in sequence:
+            while self._paused and not self._canceled:
+                paused_time += 0.1  # fixme: be more precise
+                time.sleep(0.1)
+
+            if check_canceled():
+                break
+
+            if event.min_start_time:
+                go_at = event.min_start_time + paused_time
+                # We need to enter a loop here checking paused and canceled.
+                # otherwise you'll potentially wait a long time to cancel
+                to_go = go_at - (time.perf_counter() - t0)
+                while to_go > 0:
+                    while self._paused and not self._canceled:
+                        paused_time += 0.1  # fixme: be more precise
+                        to_go += 0.1
+                        time.sleep(0.1)
+
+                    if self._canceled:
+                        break
+                    if to_go > 0.5:
+                        time.sleep(0.5)
+                    else:
+                        time.sleep(to_go)
+                    to_go = go_at - (time.perf_counter() - t0)
+
+            # check canceled again in case it was canceled
+            # during the waiting loop
+            if check_canceled():
+                break
+
+            logger.info(event)
+
+            # prep hardware
+            if event.x_pos is not None or event.y_pos is not None:
+                x = event.x_pos or self.getXPosition()
+                y = event.y_pos or self.getYPosition()
+                self.setXYPosition(x, y)
+            if event.z_pos is not None:
+                self.setZPosition(event.z_pos)
+            if event.channel is not None:
+                self.setConfig(event.channel.group, event.channel.config)
+            if event.exposure is not None:
+                self.setExposure(event.exposure)
+
+            # acquire
+            self.waitForSystem()
+            self.snapImage()
+            img = self.getImage()
+
+            self.events.frameReady.emit(img, event)
+
+        logger.info("MDA Finished: {}", sequence)
+        self.events.sequenceFinished.emit(sequence)
+
+    def _fix_image(self, img: np.ndarray) -> np.ndarray:
+        """Fix img shape/dtype based on `self.getNumberOfComponents()`.
+
+        convert images with n_components > 1
+        to a shape (w, h, num_components) and dtype `img.dtype.itemsize//ncomp`
+
+        Parameters
+        ----------
+        img : np.ndarray
+            input image
+
+        Returns
+        -------
+        np.ndarray
+            output image (possibly new shape and dtype)
+        """
+        if self.getNumberOfComponents() == 4:
+            new_shape = img.shape + (4,)
+            img = img.view(dtype=f"u{img.dtype.itemsize//4}")
+            img = img.reshape(new_shape)[:, :, (2, 1, 0, 3)]  # mmcore gives bgra
+        return img
+
+    def getImage(self, *args, fix=True) -> np.ndarray:
+        """Exposes the internal image buffer.
+
+        The pymmcore-plus implementation will convert images with n_components > 1
+        to a shape (w, h, num_components) and dtype `img.dtype.itemsize//ncomp`
+        """
+        img = super().getImage(*args)
+        return self._fix_image(img) if fix else img
+
+    def cancel(self):
+        self._canceled = True
+
+    def toggle_pause(self):
+        self._paused = not self._paused
+        self.events.sequencePauseToggled.emit(self._paused)
+
+    def state(self, exclude=()) -> dict:
+        """A dict with commonly accessed state values.  Faster than getSystemState."""
+        # approx retrieval cost in comment (for demoCam)
+        return {
+            "AutoFocusDevice": self.getAutoFocusDevice(),  # 150 ns
+            "BytesPerPixel": self.getBytesPerPixel(),  # 149 ns
+            "CameraChannelNames": self.getCameraChannelNames(),  # 1 µs
+            "CameraDevice": self.getCameraDevice(),  # 159 ns
+            "Datetime": str(datetime.now()),
+            "Exposure": self.getExposure(),  # 726 ns
+            "FocusDevice": self.getFocusDevice(),  # 112 ns
+            "GalvoDevice": self.getGalvoDevice(),  # 109 ns
+            "ImageBitDepth": self.getImageBitDepth(),  # 147 ns
+            "ImageHeight": self.getImageHeight(),  # 164 ns
+            "ImageProcessorDevice": self.getImageProcessorDevice(),  # 110 ns
+            "ImageWidth": self.getImageWidth(),  # 172 ns
+            "PixelSizeUm": self.getPixelSizeUm(True),  # 2.2 µs  (True==cached)
+            "ShutterDevice": self.getShutterDevice(),  # 152 ns
+            "SLMDevice": self.getSLMDevice(),  # 110 ns
+            "XYPosition": self.getXYPosition(),  # 1.1 µs
+            "XYStageDevice": self.getXYStageDevice(),  # 156 ns
+            "ZPosition": self.getZPosition(),  # 1.03 µs
+        }
+
+
+for name in (
+    "getConfigData",
+    "getConfigGroupState",
+    "getConfigGroupStateFromCache",
+    "getConfigState",
+    "getSystemState",
+    "getSystemStateCache",
+):
+    native_doc = getattr(pymmcore.CMMCore, name).__doc__
+    getattr(CMMCorePlus, name).__doc__ += (
+        "\n"
+        + native_doc
+        + dedent(
+            """
+    By default, this method returns a `pymmcore_plus.Configuration` object, which
+    provides some conveniences over the native `pymmcore.Configuration` object, however
+    this adds a little overhead. Use `native=True` to avoid the conversion.
+    """
+        ).strip()
+    )
+
+
+class _MMCallbackRelay(pymmcore.MMEventCallback):
+    """Relays MMEventCallback methods to CMMCorePlus.signal."""
+
+    def __init__(self, emitter: _CMMCoreSignaler):
+        self._emitter = emitter
+        super().__init__()
+
+    @staticmethod
+    def _make_reemitter(name):
+        sig_name = name[2].lower() + name[3:]
+
+        def reemit(self: _MMCallbackRelay, *args):
+            try:
+                getattr(self._emitter, sig_name).emit(*args)
+            except Exception as e:
+                import logging
+
+                logging.getLogger(__name__).error(
+                    "Exception occured in MMCorePlus callback %s: %s"
+                    % (repr(sig_name), str(e))
+                )
+
+        return reemit
+
+
+MMCallbackRelay = type(
+    "MMCallbackRelay",
+    (_MMCallbackRelay,),
+    {
+        n: _MMCallbackRelay._make_reemitter(n)
+        for n in dir(pymmcore.MMEventCallback)
+        if n.startswith("on")
+    },
+)
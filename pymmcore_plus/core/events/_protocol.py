from typing import Any, Callable, Protocol, runtime_checkable


@runtime_checkable
class PSignalInstance(Protocol):
    def connect(self, slot: Callable, **kwargs: Any):
        ...

    def disconnect(self, slot: Callable, **kwargs: Any):
        ...

    def emit(self, args: Any):
        ...


@runtime_checkable
class PCoreSignaler(Protocol):

    # native MMCore callback events
    propertiesChanged: PSignalInstance
    propertyChanged: PSignalInstance
    channelGroupChanged: PSignalInstance
    configGroupChanged: PSignalInstance
    configSet: PSignalInstance
    systemConfigurationLoaded: PSignalInstance
    pixelSizeChanged: PSignalInstance
    pixelSizeAffineChanged: PSignalInstance
    stagePositionChanged: PSignalInstance
    XYStagePositionChanged: PSignalInstance
    xYStagePositionChanged: PSignalInstance  # alias
    exposureChanged: PSignalInstance
    SLMExposureChanged: PSignalInstance
    sLMExposureChanged: PSignalInstance  # alias

    # added for CMMCorePlus
    imageSnapped: PSignalInstance
    mdaEngineRegistered: PSignalInstance
    startContinuousSequenceAcquisition: PSignalInstance
    startSequenceAcquisition: PSignalInstance
    stopSequenceAcquisition: PSignalInstance
    autoShutterSet: PSignalInstance
<<<<<<< HEAD
    groupDeleted: PSignalInstance
    presetDeleted: PSignalInstance
    newGroupPreset: PSignalInstance
    newGroup: PSignalInstance
=======
    roiSet: PSignalInstance
>>>>>>> 3d027ead
<|MERGE_RESOLUTION|>--- conflicted
+++ resolved
@@ -39,11 +39,8 @@
     startSequenceAcquisition: PSignalInstance
     stopSequenceAcquisition: PSignalInstance
     autoShutterSet: PSignalInstance
-<<<<<<< HEAD
     groupDeleted: PSignalInstance
     presetDeleted: PSignalInstance
     newGroupPreset: PSignalInstance
     newGroup: PSignalInstance
-=======
-    roiSet: PSignalInstance
->>>>>>> 3d027ead
+    roiSet: PSignalInstance
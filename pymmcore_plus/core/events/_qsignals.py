from typing import Optional

from qtpy.QtCore import QObject, Signal

from ._prop_event_mixin import PropKeyDict, _PropertySignal


class QCoreSignaler(QObject):

    # native MMCore callback events
    propertiesChanged = Signal()
    propertyChanged = Signal(str, str, object)
    channelGroupChanged = Signal(str)
    configGroupChanged = Signal(str, str)
    configSet = Signal(str, str)
    systemConfigurationLoaded = Signal()
    pixelSizeChanged = Signal(float)
    pixelSizeAffineChanged = Signal(float, float, float, float, float, float)
    stagePositionChanged = Signal(str, float)
    XYStagePositionChanged = Signal(str, float, float)
    xYStagePositionChanged = XYStagePositionChanged  # alias
    exposureChanged = Signal(str, float)
    SLMExposureChanged = Signal(str, float)
    sLMExposureChanged = SLMExposureChanged  # alias

    # added for CMMCorePlus
    imageSnapped = Signal(object)  # after an image is snapped
    mdaEngineRegistered = Signal(object, object)  # new engine, old engine
    # when continuousSequenceAcquisition is started
    startContinuousSequenceAcquisition = Signal()
    # when SequenceAcquisition is started
    startSequenceAcquisition = Signal(str, int, float, bool)
    # when (Continuous)SequenceAcquisition is stopped
    stopSequenceAcquisition = Signal(str)
    autoShutterSet = Signal(bool)
<<<<<<< HEAD
    
    pixelSizeSet = Signal(str, float)
    pixelSizeDeleted = Signal(str)
    pixelSizeDefined = Signal(str, str, str, str)
=======
    roiSet = Signal(str, int, int, int, int)
>>>>>>> 3d027ead

    # can't use _DevicePropertyEventMixin due to metaclass conflict
    def __init__(self) -> None:
        super().__init__()
        self._prop_callbacks: PropKeyDict = {}

    def devicePropertyChanged(
        self, device: str, property: Optional[str] = None
    ) -> _PropertySignal:
        """Return object to connect/disconnect to device/property-specific changes.

        Note that the callback provided to `.connect()` must take *two* parameters
        (property_name, new_value) if only `device` is provided, and *one* parameter
        (new_value) of both `device` and `property` are provided.

        Parameters
        ----------
        device : str
            A device label
        property : Optional[str], optional
            Optional property label.  If not provided, all property changes on `device`
            will trigger an event emission. by default None

        Returns
        -------
        _PropertySignal
            Object with `connect` and `disconnect` methods that attach a callback to
            the change event of a specific property or device.

        Examples
        --------
        >>> core.events.devicePropertyChanged('Camera', 'Gain').connect(callback)
        >>> core.events.devicePropertyChanged('Camera').connect(callback)
        """
        return _PropertySignal(self, device, property)<|MERGE_RESOLUTION|>--- conflicted
+++ resolved
@@ -33,14 +33,11 @@
     # when (Continuous)SequenceAcquisition is stopped
     stopSequenceAcquisition = Signal(str)
     autoShutterSet = Signal(bool)
-<<<<<<< HEAD
-    
+    roiSet = Signal(str, int, int, int, int)
     pixelSizeSet = Signal(str, float)
     pixelSizeDeleted = Signal(str)
     pixelSizeDefined = Signal(str, str, str, str)
-=======
-    roiSet = Signal(str, int, int, int, int)
->>>>>>> 3d027ead
+    
 
     # can't use _DevicePropertyEventMixin due to metaclass conflict
     def __init__(self) -> None:

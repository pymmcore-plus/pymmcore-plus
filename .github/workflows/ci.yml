name: tests

concurrency:
  group: ${{ github.workflow }}-${{ github.ref }}
  cancel-in-progress: true

on:
  push:
    branches: [main]
    tags: [v*]
  pull_request: {}
  workflow_dispatch:
  schedule:
    - cron: "0 16 * * 1" # monday at noon est

jobs:
  test:
    name: ${{ matrix.platform }} py${{ matrix.python-version }} ${{ matrix.qt }}
    runs-on: ${{ matrix.platform }}
    strategy:
      fail-fast: false
      matrix:
        platform: [windows-latest, macos-13]
        python-version: ["3.9", "3.10", "3.11", "3.12"]
        qt: ["PySide6"]
        include:
          - platform: windows-latest
            python-version: "3.9"
            qt: "PySide2"
          - platform: macos-13
            python-version: "3.11"
            qt: "PyQt6"
          - platform: windows-latest
            python-version: "3.12"
            qt: "PyQt6"
          - platform: ubuntu-latest
            python-version: "3.12"
          - platform: windows-latest
            python-version: "3.13"
            qt: "PyQt6"

    env:
      UV_PYTHON: ${{ matrix.python-version }}
      UV_FROZEN: "1"
      UV_NO_SYNC: "1"
    steps:
      - uses: actions/checkout@v4

      - uses: astral-sh/setup-uv@v5
        with:
          enable-cache: true

      - run: uv sync

      - name: Set cache path
        shell: bash
        run: |
          set -e
          CACHE_PATH=$(uv run python -c 'from pymmcore_plus import install; print(install.USER_DATA_MM_PATH)')
          echo "CACHE_PATH=$CACHE_PATH" >> $GITHUB_ENV

      - name: Cache Drivers
        id: cache-mm-build
        uses: actions/cache@v4
        with:
          path: ${{ env.CACHE_PATH }}
<<<<<<< HEAD
          # 73 is the device interface
=======
>>>>>>> cfbba210
          key: ${{ runner.os }}-mmbuild-73-${{ hashFiles('src/pymmcore_plus/_build.py') }}

      - name: Build Micro-Manager
        if: runner.os == 'Linux' && steps.cache-mm-build.outputs.cache-hit != 'true'
        run: uv run mmcore build-dev

      - name: Install Micro-Manager
        if: runner.os != 'Linux' && steps.cache-mm-build.outputs.cache-hit != 'true'
        run: uv run mmcore install

      - name: Remove Qt
        if: runner.os == 'Linux'
        run: uv pip uninstall pytest-qt qtpy

      - run: uv run pytest -v --color=yes --cov=pymmcore_plus --cov-report=xml
      
      - name: test lowest-direct deps
        run: |
          uv pip install -e '.[test]' --resolution lowest-direct -U --no-build
          uv run pytest

      - name: Coverage
        uses: codecov/codecov-action@v5
        with:
          token: ${{ secrets.CODECOV_TOKEN }}

  test-nano:
    name: test with pymmcore-nano
    runs-on: ${{ matrix.platform }}
    strategy:
      fail-fast: false
      matrix:
        platform: [windows-latest, macos-13]
        python-version: ["3.12"]

    steps:
      - uses: actions/checkout@v4

      - name: Set up Python ${{ matrix.python-version }}
        uses: actions/setup-python@v5
        with:
          python-version: ${{ matrix.python-version }}

      - name: Install dependencies
        run: |
          python -m pip install --upgrade pip
          python -m pip install -e .[test,PyQt6]
          python -m pip uninstall -y pymmcore
          python -m pip install pymmcore-nano>=11.3.0.71.1

      - name: Set cache path
        shell: bash
        run: |
          set -e
          CACHE_PATH=$(python -c 'from pymmcore_plus import install; print(install.USER_DATA_MM_PATH)')
          echo "CACHE_PATH=$CACHE_PATH" >> $GITHUB_ENV

      - name: Cache Drivers
        id: cache-mm-build
        uses: actions/cache@v4
        with:
          path: ${{ env.CACHE_PATH }}
          key: ${{ runner.os }}-mmbuild-73-${{ hashFiles('src/pymmcore_plus/_build.py') }}

      - name: Install Micro-Manager
        if: steps.cache-mm-build.outputs.cache-hit != 'true'
        run: mmcore install

      - name: Test
        run: pytest -v --color=yes

  test-dependents:
    uses: pyapp-kit/workflows/.github/workflows/test-dependents.yml@main
    with:
      os: windows-latest
      python-version: "3.10"
      dependency-repo: ${{ matrix.repo }}
      dependency-extras: "test"
      post-install-cmd: "mmcore install"
      qt: ${{ matrix.qt }}
    strategy:
      fail-fast: false
      matrix:
        include:
          - repo: pymmcore-plus/pymmcore-widgets
            qt: "pyqt6"
          - repo: pymmcore-plus/napari-micromanager
            qt: "pyqt6"

  benchmarks:
    runs-on: ubuntu-latest
    steps:
      - uses: actions/checkout@v4
      - uses: actions/setup-python@v5
        with:
          python-version: "3.12"

      - name: install
        run: |
          python -m pip install -e .[test]
          python -m pip install pytest-codspeed
          python -m pip uninstall -y pytest-qt qtpy

      - name: Cache Linux Build
        id: cache-mm-build
        uses: actions/cache@v4
        with:
          path: ~/.local/share/pymmcore-plus/
          key: ${{ runner.os }}-mmbuild-73-${{ hashFiles('src/pymmcore_plus/_build.py') }}

      - name: Build Micro-Manager
        if: steps.cache-mm-build.outputs.cache-hit != 'true'
        run: mmcore build-dev

      - name: Run benchmarks
        uses: CodSpeedHQ/action@v3
        with:
          run: pytest -W ignore --codspeed -v --color=yes

  deploy:
    needs: test
    if: ${{ github.repository == 'pymmcore-plus/pymmcore-plus' && contains(github.ref, 'tags') }}
    runs-on: ubuntu-latest
    permissions:
      id-token: write
      contents: write
    steps:
      - uses: actions/checkout@v4
        with:
          fetch-depth: 0

      - name: 👷 Build
        run: pipx run build

      - name: 🚢 Publish to PyPI
        uses: pypa/gh-action-pypi-publish@release/v1

      - uses: softprops/action-gh-release@v2
        with:
          generate_release_notes: true
          files: "./dist/*"<|MERGE_RESOLUTION|>--- conflicted
+++ resolved
@@ -64,10 +64,6 @@
         uses: actions/cache@v4
         with:
           path: ${{ env.CACHE_PATH }}
-<<<<<<< HEAD
-          # 73 is the device interface
-=======
->>>>>>> cfbba210
           key: ${{ runner.os }}-mmbuild-73-${{ hashFiles('src/pymmcore_plus/_build.py') }}
 
       - name: Build Micro-Manager

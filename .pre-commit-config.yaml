--- conflicted
+++ resolved
@@ -5,30 +5,18 @@
 
 repos:
   - repo: https://github.com/crate-ci/typos
-<<<<<<< HEAD
     rev: v1.16.17
-=======
-    rev: typos-dict-v0.11.3
->>>>>>> 60623a06
     hooks:
       - id: typos
 
   - repo: https://github.com/astral-sh/ruff-pre-commit
-<<<<<<< HEAD
-    rev: v0.0.292
-=======
     rev: v0.1.4
->>>>>>> 60623a06
     hooks:
       - id: ruff
         args: [--fix]
 
   - repo: https://github.com/psf/black
-<<<<<<< HEAD
-    rev: 23.9.1
-=======
     rev: 23.10.1
->>>>>>> 60623a06
     hooks:
       - id: black
 
@@ -42,11 +30,7 @@
     hooks:
       - id: mypy
         additional_dependencies:
-<<<<<<< HEAD
-          - pymmcore >=10.4.0.71.0
-=======
           - pymmcore >=10.7.0.71.0
->>>>>>> 60623a06
           - useq-schema >= 0.4.7
           - psygnal
           - typer

--- conflicted
+++ resolved
@@ -2,13 +2,7 @@
 import sys
 from contextlib import suppress
 from pathlib import Path
-<<<<<<< HEAD
-from platform import system
-from typing import Dict, Iterator, List, Optional, cast
-from urllib.request import urlopen, urlretrieve
-=======
-from typing import Optional
->>>>>>> 32e8bf88
+from typing import List, Optional, cast
 
 import pymmcore_plus
 import typer

import atexit
import contextlib
import os
import sys
from typing import TYPE_CHECKING

__all__ = ["logger"]

if TYPE_CHECKING:
    from loguru import logger
else:
    from loguru import __version__
    from loguru._logger import Core, Logger

<<<<<<< HEAD
    PATCHERS = {'patchers': []}
=======
    PATCHERS = {"patchers": None}
>>>>>>> 526a828b
    with contextlib.suppress(Exception):
        if tuple(int(x) for x in __version__.split("."))[:2] < (0, 7):
            PATCHERS = {"patcher": None}

    # avoid using the global loguru logger in case other packages are using it.
    logger = Logger(
        core=Core(),
        exception=None,
        depth=0,
        record=False,
        lazy=False,
        colors=False,
        raw=False,
        capture=True,
        extra={},
        **PATCHERS,
    )

DEBUG = os.getenv("MM_DEBUG", "0") in ("1", "true", "True", "yes")
DEFAULT_LOG_LEVEL = "DEBUG" if DEBUG else "INFO"


def set_log_level(level: str = DEFAULT_LOG_LEVEL) -> None:
    logger.remove()

    # automatically log to stderr
    if sys.stderr:
        logger.add(sys.stderr, level=level, backtrace=False)

    logger.debug('log level set to "{}"', level)
    # TODO: add file outputs


set_log_level()
atexit.register(logger.remove)<|MERGE_RESOLUTION|>--- conflicted
+++ resolved
@@ -12,11 +12,7 @@
     from loguru import __version__
     from loguru._logger import Core, Logger
 
-<<<<<<< HEAD
-    PATCHERS = {'patchers': []}
-=======
-    PATCHERS = {"patchers": None}
->>>>>>> 526a828b
+    PATCHERS = {"patchers": []}
     with contextlib.suppress(Exception):
         if tuple(int(x) for x in __version__.split("."))[:2] < (0, 7):
             PATCHERS = {"patcher": None}

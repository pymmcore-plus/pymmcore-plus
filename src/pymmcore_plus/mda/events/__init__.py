--- conflicted
+++ resolved
@@ -6,14 +6,11 @@
 
 from ._protocol import PMDASignaler
 from ._psygnal import MDASignaler
-<<<<<<< HEAD
 from ._qsignals import QMDASignaler
-=======
 
 if TYPE_CHECKING:
     from ._qsignals import QMDASignaler
 
->>>>>>> 5da03918
 
 __all__ = [
     "MDASignaler",

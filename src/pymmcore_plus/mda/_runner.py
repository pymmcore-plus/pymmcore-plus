--- conflicted
+++ resolved
@@ -6,11 +6,7 @@
 from typing import TYPE_CHECKING, Iterable, Iterator, cast
 
 from psygnal import EmitLoopError
-<<<<<<< HEAD
-from useq import MDAEvent
-=======
 from useq import MDASequence
->>>>>>> 5143b218
 
 from pymmcore_plus._logger import logger
 
@@ -18,9 +14,6 @@
 from .events import PMDASignaler, _get_auto_MDA_callback_class
 
 if TYPE_CHECKING:
-<<<<<<< HEAD
-    from useq import MDASequence
-=======
     from useq import MDAEvent
 
 
@@ -43,7 +36,6 @@
 
     def __len__(self) -> int:
         raise TypeError("GeneratorMDASequence has no len()")
->>>>>>> 5143b218
 
 
 class MDARunner:

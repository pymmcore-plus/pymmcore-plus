from __future__ import annotations

import contextlib
import time
<<<<<<< HEAD
from typing import TYPE_CHECKING, Iterator, cast
=======
import warnings
from typing import TYPE_CHECKING, Iterable, Iterator, cast
>>>>>>> 5143b218

from psygnal import EmitLoopError
from useq import MDASequence

from pymmcore_plus._logger import logger

from ._protocol import PMDAEngine
from .events import PMDASignaler, _get_auto_MDA_callback_class

if TYPE_CHECKING:
    from useq import MDAEvent


class GeneratorMDASequence(MDASequence):
    MSG = (
        "This sequence is a placeholder for a generator of events with unknown "
        "length & shape. Iterating over it has no effect."
    )

    axis_order: str = ""

    @property
    def sizes(self) -> dict[str, int]:
        warnings.warn(self.MSG, stacklevel=2)
        return {}

    def iter_axis(self, axis: str) -> Iterator:
        warnings.warn(self.MSG, stacklevel=2)
        yield from []

    def __len__(self) -> int:
        raise TypeError("GeneratorMDASequence has no len()")

    from ..core._sequencing import SequencedEvent


class MDARunner:
    """Object that executes a multi-dimensional experiment using an MDAEngine.

    This object is available at [`CMMCorePlus.mda`][pymmcore_plus.CMMCorePlus.mda].

    This is the main object that runs a multi-dimensional experiment; it does so by
    driving an acquisition engine that implements the
    [`PMDAEngine`][pymmcore_plus.mda.PMDAEngine] protocol.  It emits signals at specific
    times during the experiment (see
    [`PMDASignaler`][pymmcore_plus.mda.events.PMDASignaler] for details on the signals
    that are available to connect to and when they are emitted).
    """

    def __init__(self) -> None:
        self._engine: PMDAEngine | None = None
        self._events = _get_auto_MDA_callback_class()()
        self._running = False
        self._paused = False
        self._paused_time: float = 0
        self._pause_interval: float = 0.1  # sec to wait between checking pause state

        self._canceled = False
        self._sequence: MDASequence | None = None
        self._reset_timer()

    def set_engine(self, engine: PMDAEngine) -> PMDAEngine | None:
        """Set the [`PMDAEngine`][pymmcore_plus.mda.PMDAEngine] to use for the MDA run."""  # noqa: E501
        if not isinstance(engine, PMDAEngine):
            raise TypeError("Engine does not conform to the Engine protocol.")

        if self.is_running():
            raise RuntimeError(
                "Cannot register a new engine when the current engine is running "
                "an acquistion. Please cancel the current engine's acquistion "
                "before registering"
            )

        old_engine, self._engine = self._engine, engine
        return old_engine

    @property
    def engine(self) -> PMDAEngine | None:
        """The [`PMDAEngine`][pymmcore_plus.mda.PMDAEngine] that is currently being used."""  # noqa: E501
        return self._engine

    @property
    def events(self) -> PMDASignaler:
        """Signals that are emitted during the MDA run.

        See [`PMDASignaler`][pymmcore_plus.mda.PMDASignaler] for details on the
        signals that are available to connect to.
        """
        return self._events

    def is_running(self) -> bool:
        """Return True if an acquistion is currently underway.

        This will return True at any point between the emission of the
        [`sequenceStarted`][pymmcore_plus.mda.PMDASignaler.sequenceStarted] and
        [`sequenceFinished`][pymmcore_plus.mda.PMDASignaler.sequenceFinished] signals,
        including when the acquisition is currently paused.

        Returns
        -------
        bool
            Whether an acquistion is underway.
        """
        return self._running

    def is_paused(self) -> bool:
        """Return True if the acquistion is currently paused.

        Use `toggle_pause` to change the paused state.

        Returns
        -------
        bool
            Whether the current acquistion is paused.
        """
        return self._paused

    def cancel(self) -> None:
        """Cancel the currently running acquisition.

        This is a no-op if no acquisition is currently running.
        If an acquisition is running then this will cancel the acquistion and
        a sequenceCanceled signal, followed by a sequenceFinished signal will
        be emitted.
        """
        self._canceled = True
        self._paused_time = 0

    def toggle_pause(self) -> None:
        """Toggle the paused state of the current acquisition.

        To get whether the acquisition is currently paused use the
        [`is_paused`][pymmcore_plus.mda.MDARunner.is_paused] method. This method is a
        no-op if no acquistion is currently underway.
        """
        if self.is_running():
            self._paused = not self._paused
            self._events.sequencePauseToggled.emit(self._paused)

    def run(self, events: Iterable[MDAEvent]) -> None:
        """Run the multi-dimensional acquistion defined by `sequence`.

        Most users should not use this directly as it will block further
        execution. Instead, use the
        [`CMMCorePlus.run_mda`][pymmcore_plus.CMMCorePlus.run_mda] method which will
        run on a thread.

        Parameters
        ----------
        events : Iterable[MDAEvent]
            An iterable of `useq.MDAEvents` objects to execute.
        """
        error = None
        sequence = events if isinstance(events, MDASequence) else GeneratorMDASequence()
        try:
            self._prepare_to_run(sequence)
            self._engine = cast("PMDAEngine", self._engine)
            teardown_event = getattr(self._engine, "teardown_event", lambda e: None)
            event_iterator = getattr(self._engine, "event_iterator", iter)

<<<<<<< HEAD
            events: Iterator[MDAEvent | SequencedEvent] = event_iterator(sequence)
=======
>>>>>>> 5143b218
            for event in events:
                cancelled = self._wait_until_event(event)

                # If cancelled break out of the loop
                if cancelled:
                    break

                logger.info(event)
                if not self._running:
                    break

                self._engine.setup_event(event)

                output = self._engine.exec_event(event)

                if (img := getattr(output, "image", None)) is not None:
                    with contextlib.suppress(EmitLoopError):
                        self._events.frameReady.emit(img, event)

                teardown_event(event)

        except Exception as e:
            error = e
        with contextlib.suppress(Exception):
            self._finish_run(sequence)
        if error is not None:
            raise error

    def _prepare_to_run(self, sequence: MDASequence) -> None:
        """Set up for the MDA run.

        Parameters
        ----------
        sequence : MDASequence
            The sequence of events to run.
        """
        self._running = True
        self._paused = False
        self._paused_time = 0.0
        self._sequence = sequence

        if not self._engine:
            raise RuntimeError("No MDAEngine set.")

        self._engine.setup_sequence(sequence)
        logger.info("MDA Started: {}", sequence)

        self._events.sequenceStarted.emit(sequence)
        self._reset_timer()

    def _reset_timer(self) -> None:
        self._t0 = time.perf_counter()  # reference time, in seconds

    def _time_elapsed(self) -> float:
        return time.perf_counter() - self._t0

    def _check_canceled(self) -> bool:
        """Return True if the cancel method has been called and emit relevant signals.

        If cancelled, this relies on the `self._sequence` being the current sequence
        in order to emit a `sequenceCanceled` signal.

        Returns
        -------
        bool
            Whether the MDA has been canceled.
        """
        if self._canceled:
            logger.warning("MDA Canceled: {}", self._sequence)
            self._events.sequenceCanceled.emit(self._sequence)
            self._canceled = False
            return True
        return False

    def _wait_until_event(self, event: MDAEvent | SequencedEvent) -> bool:
        """Wait until the event's min start time, checking for pauses cancelations.

        Parameters
        ----------
        event : MDAEvent
            The event to wait for.

        Returns
        -------
        bool
            Whether the MDA was cancelled while waiting.
        """
        if not self.is_running():
            return False
        if self._check_canceled():
            return True
        while self.is_paused() and not self._canceled:
            self._paused_time += self._pause_interval  # fixme: be more precise
            time.sleep(self._pause_interval)

            if self._check_canceled():
                return True

        # FIXME: this is actually the only place where the runner assumes our event is
        # an MDAevent.  For everything else, the engine is technically the only thing
        # that cares about the event time.
        # So this whole method could potentially be moved to the engine.
        if event.min_start_time:
            go_at = event.min_start_time + self._paused_time
            # We need to enter a loop here checking paused and canceled.
            # otherwise you'll potentially wait a long time to cancel
            to_go = go_at - self._time_elapsed()
            while to_go > 0:
                while self._paused and not self._canceled:
                    self._paused_time += self._pause_interval  # fixme: be more precise
                    to_go += self._pause_interval
                    time.sleep(self._pause_interval)

                if self._canceled:
                    break
                time.sleep(min(to_go, 0.5))
                to_go = go_at - self._time_elapsed()

        # check canceled again in case it was canceled
        # during the waiting loop
        return self._check_canceled()

    def _finish_run(self, sequence: MDASequence) -> None:
        """To be called at the end of an acquisition.

        Parameters
        ----------
        sequence : MDASequence
            The sequence that was finished.
        """
        self._running = False
        self._canceled = False

        if hasattr(self._engine, "teardown_sequence"):
            self._engine.teardown_sequence(sequence)  # type: ignore

        logger.info("MDA Finished: {}", sequence)
        self._events.sequenceFinished.emit(sequence)<|MERGE_RESOLUTION|>--- conflicted
+++ resolved
@@ -2,12 +2,8 @@
 
 import contextlib
 import time
-<<<<<<< HEAD
-from typing import TYPE_CHECKING, Iterator, cast
-=======
 import warnings
-from typing import TYPE_CHECKING, Iterable, Iterator, cast
->>>>>>> 5143b218
+from typing import TYPE_CHECKING, Iterable, Iterator
 
 from psygnal import EmitLoopError
 from useq import MDASequence
@@ -19,6 +15,8 @@
 
 if TYPE_CHECKING:
     from useq import MDAEvent
+
+    from ..core._sequencing import SequencedEvent
 
 
 class GeneratorMDASequence(MDASequence):
@@ -40,8 +38,6 @@
 
     def __len__(self) -> int:
         raise TypeError("GeneratorMDASequence has no len()")
-
-    from ..core._sequencing import SequencedEvent
 
 
 class MDARunner:
@@ -163,36 +159,8 @@
         error = None
         sequence = events if isinstance(events, MDASequence) else GeneratorMDASequence()
         try:
-            self._prepare_to_run(sequence)
-            self._engine = cast("PMDAEngine", self._engine)
-            teardown_event = getattr(self._engine, "teardown_event", lambda e: None)
-            event_iterator = getattr(self._engine, "event_iterator", iter)
-
-<<<<<<< HEAD
-            events: Iterator[MDAEvent | SequencedEvent] = event_iterator(sequence)
-=======
->>>>>>> 5143b218
-            for event in events:
-                cancelled = self._wait_until_event(event)
-
-                # If cancelled break out of the loop
-                if cancelled:
-                    break
-
-                logger.info(event)
-                if not self._running:
-                    break
-
-                self._engine.setup_event(event)
-
-                output = self._engine.exec_event(event)
-
-                if (img := getattr(output, "image", None)) is not None:
-                    with contextlib.suppress(EmitLoopError):
-                        self._events.frameReady.emit(img, event)
-
-                teardown_event(event)
-
+            engine = self._prepare_to_run(sequence)
+            self._run(engine, events)
         except Exception as e:
             error = e
         with contextlib.suppress(Exception):
@@ -200,7 +168,34 @@
         if error is not None:
             raise error
 
-    def _prepare_to_run(self, sequence: MDASequence) -> None:
+    def _run(self, engine: PMDAEngine, events: Iterable[MDAEvent]) -> None:
+        """Main execution of events, inside the try/except block of `run`."""
+        teardown_event = getattr(engine, "teardown_event", lambda e: None)
+        event_iterator = getattr(engine, "event_iterator", iter)
+
+        _events: Iterator[MDAEvent | SequencedEvent] = event_iterator(events)
+        for event in _events:
+            cancelled = self._wait_until_event(event)
+
+            # If cancelled break out of the loop
+            if cancelled:
+                break
+
+            logger.info(event)
+            if not self._running:
+                break
+
+            engine.setup_event(event)
+
+            output = engine.exec_event(event)
+
+            if (img := getattr(output, "image", None)) is not None:
+                with contextlib.suppress(EmitLoopError):
+                    self._events.frameReady.emit(img, event)
+
+            teardown_event(event)
+
+    def _prepare_to_run(self, sequence: MDASequence) -> PMDAEngine:
         """Set up for the MDA run.
 
         Parameters
@@ -208,19 +203,20 @@
         sequence : MDASequence
             The sequence of events to run.
         """
+        if not self._engine:
+            raise RuntimeError("No MDAEngine set.")
+
         self._running = True
         self._paused = False
         self._paused_time = 0.0
         self._sequence = sequence
 
-        if not self._engine:
-            raise RuntimeError("No MDAEngine set.")
-
         self._engine.setup_sequence(sequence)
         logger.info("MDA Started: {}", sequence)
 
         self._events.sequenceStarted.emit(sequence)
         self._reset_timer()
+        return self._engine
 
     def _reset_timer(self) -> None:
         self._t0 = time.perf_counter()  # reference time, in seconds

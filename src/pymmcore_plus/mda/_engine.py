--- conflicted
+++ resolved
@@ -39,10 +39,6 @@
 
         self._mmc = self._mmc or CMMCorePlus.instance()
 
-<<<<<<< HEAD
-        # switch off autofocus device if it is on
-        self._mmc.enableContinuousFocus(False)
-=======
         # set sequence fov size for grid plans
         if hasattr(sequence, "set_fov_size"):
             if px := self._mmc.getPixelSizeUm():
@@ -56,7 +52,9 @@
                     for p in sequence.stage_positions:
                         if p.sequence is not None:
                             p.sequence.set_fov_size((width * px, height * px))
->>>>>>> b6ed9c6c
+        
+        # switch off autofocus device if it is on
+        self._mmc.enableContinuousFocus(False)
 
     def setup_event(self, event: MDAEvent) -> None:
         """Set the system hardware (XY, Z, channel, exposure) as defined in the event.

--- conflicted
+++ resolved
@@ -102,10 +102,7 @@
         self, seq: useq.MDASequence, meta: SummaryMetaV1 | object = _NULL
     ) -> None:
         """On sequence started, simply store the sequence."""
-<<<<<<< HEAD
-=======
         # this is here for backwards compatibility with experimental viewer widget.
->>>>>>> 6ed212b3
         if meta is _NULL:  # pragma: no cover
             warnings.warn(
                 "calling `sequenceStarted` without metadata as the second argument is "
@@ -161,13 +158,8 @@
 
         index = tuple(event.index[k] for k in pos_sizes)
         t = event.index.get("t", 0)
-<<<<<<< HEAD
-        if t >= len(self._timestamps) and "runner_time" in meta:
-            self._timestamps.append(meta["runner_time"])
-=======
         if t >= len(self._timestamps) and "runner_time_ms" in meta:
             self._timestamps.append(meta["runner_time_ms"])
->>>>>>> 6ed212b3
         self.write_frame(ary, index, frame)
         self.store_frame_metadata(key, event, meta)
 

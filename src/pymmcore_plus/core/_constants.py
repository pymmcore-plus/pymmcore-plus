from __future__ import annotations

from enum import Enum, IntEnum

import pymmcore

# NOTE: by using pymmcore.attributes, we guarantee that the values are the same
# however, we also risk AttributeErrors in the future.
# we could do this dynamically, but then we lose IDE type hints


class Keyword(str, Enum):
    Name = pymmcore.g_Keyword_Name
    Description = pymmcore.g_Keyword_Description
    CameraName = pymmcore.g_Keyword_CameraName
    CameraID = pymmcore.g_Keyword_CameraID
    CameraChannelName = pymmcore.g_Keyword_CameraChannelName
    CameraChannelIndex = pymmcore.g_Keyword_CameraChannelIndex
    Binning = pymmcore.g_Keyword_Binning
    Exposure = pymmcore.g_Keyword_Exposure
    ActualExposure = pymmcore.g_Keyword_ActualExposure
    ActualInterval_ms = pymmcore.g_Keyword_ActualInterval_ms
    Interval_ms = pymmcore.g_Keyword_Interval_ms
    Elapsed_Time_ms = pymmcore.g_Keyword_Elapsed_Time_ms
    PixelType = pymmcore.g_Keyword_PixelType
    ReadoutTime = pymmcore.g_Keyword_ReadoutTime
    ReadoutMode = pymmcore.g_Keyword_ReadoutMode
    Gain = pymmcore.g_Keyword_Gain
    EMGain = pymmcore.g_Keyword_EMGain
    Offset = pymmcore.g_Keyword_Offset
    CCDTemperature = pymmcore.g_Keyword_CCDTemperature
    CCDTemperatureSetPoint = pymmcore.g_Keyword_CCDTemperatureSetPoint
    State = pymmcore.g_Keyword_State
    Label = pymmcore.g_Keyword_Label
    Position = pymmcore.g_Keyword_Position
    Type = pymmcore.g_Keyword_Type
    Delay = pymmcore.g_Keyword_Delay
    BaudRate = pymmcore.g_Keyword_BaudRate
    DataBits = pymmcore.g_Keyword_DataBits
    StopBits = pymmcore.g_Keyword_StopBits
    Parity = pymmcore.g_Keyword_Parity
    Handshaking = pymmcore.g_Keyword_Handshaking
    DelayBetweenCharsMs = pymmcore.g_Keyword_DelayBetweenCharsMs
    Port = pymmcore.g_Keyword_Port
    AnswerTimeout = pymmcore.g_Keyword_AnswerTimeout
    Speed = pymmcore.g_Keyword_Speed
    CoreDevice = pymmcore.g_Keyword_CoreDevice
    CoreInitialize = pymmcore.g_Keyword_CoreInitialize
    CoreCamera = pymmcore.g_Keyword_CoreCamera
    CoreShutter = pymmcore.g_Keyword_CoreShutter
    CoreXYStage = pymmcore.g_Keyword_CoreXYStage
    CoreFocus = pymmcore.g_Keyword_CoreFocus
    CoreAutoFocus = pymmcore.g_Keyword_CoreAutoFocus
    CoreAutoShutter = pymmcore.g_Keyword_CoreAutoShutter
    CoreChannelGroup = pymmcore.g_Keyword_CoreChannelGroup
    CoreImageProcessor = pymmcore.g_Keyword_CoreImageProcessor
    CoreSLM = pymmcore.g_Keyword_CoreSLM
    CoreGalvo = pymmcore.g_Keyword_CoreGalvo
    CoreTimeoutMs = pymmcore.g_Keyword_CoreTimeoutMs
    Channel = pymmcore.g_Keyword_Channel
    Version = pymmcore.g_Keyword_Version
    ColorMode = pymmcore.g_Keyword_ColorMode
    Transpose_SwapXY = pymmcore.g_Keyword_Transpose_SwapXY
    Transpose_MirrorX = pymmcore.g_Keyword_Transpose_MirrorX
    Transpose_MirrorY = pymmcore.g_Keyword_Transpose_MirrorY
    Transpose_Correction = pymmcore.g_Keyword_Transpose_Correction
    Closed_Position = pymmcore.g_Keyword_Closed_Position
    HubID = pymmcore.g_Keyword_HubID

    # image annotations
    Meatdata_Exposure = pymmcore.g_Keyword_Meatdata_Exposure
    Metadata_Score = pymmcore.g_Keyword_Metadata_Score
    Metadata_ImageNumber = pymmcore.g_Keyword_Metadata_ImageNumber
    Metadata_ROI_X = pymmcore.g_Keyword_Metadata_ROI_X
    Metadata_ROI_Y = pymmcore.g_Keyword_Metadata_ROI_Y
    Metadata_TimeInCore = pymmcore.g_Keyword_Metadata_TimeInCore

    def __str__(self) -> str:
        return str(self.value)


class CFGCommand(str, Enum):
    Device = pymmcore.g_CFGCommand_Device
    Label = pymmcore.g_CFGCommand_Label
    Property = pymmcore.g_CFGCommand_Property
    Configuration = pymmcore.g_CFGCommand_Configuration
    ConfigGroup = pymmcore.g_CFGCommand_ConfigGroup
    Equipment = pymmcore.g_CFGCommand_Equipment
    Delay = pymmcore.g_CFGCommand_Delay
    ImageSynchro = pymmcore.g_CFGCommand_ImageSynchro
    ConfigPixelSize = pymmcore.g_CFGCommand_ConfigPixelSize
    PixelSize_um = pymmcore.g_CFGCommand_PixelSize_um
    PixelSizeAffine = pymmcore.g_CFGCommand_PixelSizeAffine
    ParentID = pymmcore.g_CFGCommand_ParentID
    FocusDirection = pymmcore.g_CFGCommand_FocusDirection
    #
    FieldDelimiters = pymmcore.g_FieldDelimiters

    def __str__(self) -> str:
        return str(self.value)


class CFGGroup(str, Enum):
    System = pymmcore.g_CFGGroup_System
    System_Startup = pymmcore.g_CFGGroup_System_Startup
    System_Shutdown = pymmcore.g_CFGGroup_System_Shutdown
    PixelSizeUm = pymmcore.g_CFGGroup_PixelSizeUm

    def __str__(self) -> str:
        return str(self.value)


class DeviceType(IntEnum):
    UnknownType = pymmcore.UnknownType
    AnyType = pymmcore.AnyType
    CameraDevice = pymmcore.CameraDevice
    ShutterDevice = pymmcore.ShutterDevice
    StateDevice = pymmcore.StateDevice
    StageDevice = pymmcore.StageDevice
    XYStageDevice = pymmcore.XYStageDevice
    SerialDevice = pymmcore.SerialDevice
    GenericDevice = pymmcore.GenericDevice
    AutoFocusDevice = pymmcore.AutoFocusDevice
    CoreDevice = pymmcore.CoreDevice
    ImageProcessorDevice = pymmcore.ImageProcessorDevice
    SignalIODevice = pymmcore.SignalIODevice
    MagnifierDevice = pymmcore.MagnifierDevice
    SLMDevice = pymmcore.SLMDevice
    HubDevice = pymmcore.HubDevice
    GalvoDevice = pymmcore.GalvoDevice
    # aliases for clearer naming (e.g. `DeviceType.Camera`)
    Unknown = UnknownType
    Any = AnyType
    Camera = CameraDevice
    Shutter = ShutterDevice
    State = StateDevice
    Stage = StageDevice
    XYStage = XYStageDevice
    Serial = SerialDevice
    Generic = GenericDevice
    AutoFocus = AutoFocusDevice
    Core = CoreDevice
    ImageProcessor = ImageProcessorDevice
    SignalIO = SignalIODevice
    Magnifier = MagnifierDevice
    SLM = SLMDevice
    Hub = HubDevice
    Galvo = GalvoDevice

    def __str__(self) -> str:
        return str(self.name).replace("Type", "").replace("Device", "")


class PropertyType(IntEnum):
    Undef = pymmcore.Undef
    String = pymmcore.String
    Float = pymmcore.Float
    Integer = pymmcore.Integer

    def to_python(self) -> type | None:
        return {0: None, 1: str, 2: float, 3: int}[self]

    def to_json(self) -> str:
        return {0: "null", 1: "string", 2: "number", 3: "integer"}[self]

    def __repr__(self) -> str:
        return getattr(self.to_python(), "__name__", "None")


class ActionType(IntEnum):
    NoAction = pymmcore.NoAction
    BeforeGet = pymmcore.BeforeGet
    AfterSet = pymmcore.AfterSet
    IsSequenceable = pymmcore.IsSequenceable
    AfterLoadSequence = pymmcore.AfterLoadSequence
    StartSequence = pymmcore.StartSequence
    StopSequence = pymmcore.StopSequence


class PortType(IntEnum):
    InvalidPort = pymmcore.InvalidPort
    SerialPort = pymmcore.SerialPort
    USBPort = pymmcore.USBPort
    HIDPort = pymmcore.HIDPort


class FocusDirection(IntEnum):
    FocusDirectionUnknown = pymmcore.FocusDirectionUnknown
    FocusDirectionTowardSample = pymmcore.FocusDirectionTowardSample
    FocusDirectionAwayFromSample = pymmcore.FocusDirectionAwayFromSample
    # aliases
    Unknown = FocusDirectionUnknown
    TowardSample = FocusDirectionTowardSample
    AwayFromSample = FocusDirectionAwayFromSample


class DeviceNotification(IntEnum):
    Attention = pymmcore.Attention
    Done = pymmcore.Done
    StatusChanged = pymmcore.StatusChanged


class DeviceDetectionStatus(IntEnum):
    """DeviceDetectionStatus from device discovery."""

    Unimplemented = pymmcore.Unimplemented
    """There is as yet no mechanism to programmatically detect the device."""
    Misconfigured = pymmcore.Misconfigured
    """Some information needed to communicate with the device is invalid."""
    CanNotCommunicate = pymmcore.CanNotCommunicate
    """Communication attributes are valid, but the device does not respond."""
    CanCommunicate = pymmcore.CanCommunicate
    """Communication verified, parameters have been set to valid values."""


<<<<<<< HEAD
=======
class DeviceInitializationState(IntEnum):
    """DeviceInitializationState returned by getDeviceInitializationState."""

    Uninitialized = pymmcore.Uninitialized
    InitializedSuccessfully = pymmcore.InitializedSuccessfully
    InitializationFailed = pymmcore.InitializationFailed


>>>>>>> 60623a06
class PixelType(str, Enum):
    UNKNOWN = ""
    GRAY8 = "GRAY8"
    GRAY16 = "GRAY16"
    GRAY32 = "GRAY32"
    RGB32 = "RGB32"
    RGB64 = "RGB64"

    def __str__(self) -> str:
        return self.value

    @classmethod
    def for_bytes(cls, depth: int, n_comp: int = 1) -> PixelType:
        if depth != 4:
            return {1: cls.GRAY8, 2: cls.GRAY16, 8: cls.RGB64, 0: cls.UNKNOWN}.get(
                depth, cls.UNKNOWN
            )
        return cls.GRAY32 if n_comp == 1 else cls.RGB32<|MERGE_RESOLUTION|>--- conflicted
+++ resolved
@@ -213,8 +213,6 @@
     """Communication verified, parameters have been set to valid values."""
 
 
-<<<<<<< HEAD
-=======
 class DeviceInitializationState(IntEnum):
     """DeviceInitializationState returned by getDeviceInitializationState."""
 
@@ -223,7 +221,6 @@
     InitializationFailed = pymmcore.InitializationFailed
 
 
->>>>>>> 60623a06
 class PixelType(str, Enum):
     UNKNOWN = ""
     GRAY8 = "GRAY8"

--- conflicted
+++ resolved
@@ -4,14 +4,11 @@
 
 from ._protocol import PCoreSignaler
 from ._psygnal import CMMCoreSignaler
-<<<<<<< HEAD
 from ._qsignals import QCoreSignaler
-=======
 
 if TYPE_CHECKING:
     from ._qsignals import QCoreSignaler
 
->>>>>>> 5da03918
 
 __all__ = [
     "CMMCoreSignaler",

--- conflicted
+++ resolved
@@ -3,11 +3,7 @@
 from itertools import product
 from typing import TYPE_CHECKING, Literal, Sequence, Tuple, overload
 
-<<<<<<< HEAD
-from useq import MDAEvent, AcquireImage
-=======
 from useq import AcquireImage, MDAEvent
->>>>>>> f5764715
 
 from pymmcore_plus.core._constants import DeviceType
 
